--- conflicted
+++ resolved
@@ -1,13 +1,7 @@
 module github.com/controlplane-com/terraform-provider-cpln
 
-<<<<<<< HEAD
 go 1.23.0
-
-toolchain go1.24.0
-=======
-go 1.22.0
 toolchain go1.24.1
->>>>>>> 3f796daf
 
 require (
 	github.com/go-test/deep v1.1.0
