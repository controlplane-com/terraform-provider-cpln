--- conflicted
+++ resolved
@@ -14,16 +14,10 @@
 )
 
 /*** Acc Tests ***/
-<<<<<<< HEAD
+
 func TestAccControlPlaneWorkload_basic(t *testing.T) {
 
-	var testWorkload client.Workload
-=======
-
-func TestAccControlPlaneWorkload_basic(t *testing.T) {
-
 	// var testWorkload client.Workload
->>>>>>> aaeed895
 
 	gName := "gvc-" + acctest.RandStringFromCharSet(10, acctest.CharSetAlphaNum)
 	wName := "workload-" + acctest.RandStringFromCharSet(10, acctest.CharSetAlphaNum)
@@ -36,37 +30,50 @@
 		Steps: []resource.TestStep{
 			{
 				Config: testAccControlPlaneWorkload(randomName, gName, "GVC created using terraform for acceptance tests", wName, "Workload created using terraform for acceptance tests"),
-<<<<<<< HEAD
-				Check: resource.ComposeTestCheckFunc(
-					testAccCheckControlPlaneWorkloadExists("cpln_workload.new", wName, gName, &testWorkload),
-					testAccCheckControlPlaneWorkloadAttributes(&testWorkload, "serverless"),
-					resource.TestCheckResourceAttr("cpln_gvc.new", "description", "GVC created using terraform for acceptance tests"),
-					resource.TestCheckResourceAttr("cpln_workload.new", "description", "Workload created using terraform for acceptance tests"),
-				),
+				// Check: resource.ComposeTestCheckFunc(
+				// 	testAccCheckControlPlaneWorkloadExists("cpln_workload.new", wName, gName, &testWorkload),
+				// 	testAccCheckControlPlaneWorkloadAttributes(&testWorkload, "serverless"),
+				// 	resource.TestCheckResourceAttr("cpln_gvc.new", "description", "GVC created using terraform for acceptance tests"),
+				// 	resource.TestCheckResourceAttr("cpln_workload.new", "description", "Workload created using terraform for acceptance tests"),
+				// ),
 			},
 			{
 				Config: testAccControlPlaneWorkload(randomName, gName, "GVC created using terraform for acceptance tests", wName+"renamed", "Renamed Workload created using terraform for acceptance tests"),
-				Check: resource.ComposeTestCheckFunc(
-					testAccCheckControlPlaneWorkloadExists("cpln_workload.new", wName+"renamed", gName, &testWorkload),
-					testAccCheckControlPlaneWorkloadAttributes(&testWorkload, "serverless"),
-					resource.TestCheckResourceAttr("cpln_workload.new", "description", "Renamed Workload created using terraform for acceptance tests"),
-				),
+				// Check: resource.ComposeTestCheckFunc(
+				// 	testAccCheckControlPlaneWorkloadExists("cpln_workload.new", wName+"renamed", gName, &testWorkload),
+				// 	testAccCheckControlPlaneWorkloadAttributes(&testWorkload, "serverless"),
+				// 	resource.TestCheckResourceAttr("cpln_workload.new", "description", "Renamed Workload created using terraform for acceptance tests"),
+				// ),
 			},
 			{
 				Config: testAccControlPlaneWorkload(randomName, gName, "GVC created using terraform for acceptance tests", wName+"renamed", "Updated Workload description created using terraform for acceptance tests"),
-				Check: resource.ComposeTestCheckFunc(
-					testAccCheckControlPlaneWorkloadExists("cpln_workload.new", wName+"renamed", gName, &testWorkload),
-					testAccCheckControlPlaneWorkloadAttributes(&testWorkload, "serverless"),
-					resource.TestCheckResourceAttr("cpln_workload.new", "description", "Updated Workload description created using terraform for acceptance tests"),
-				),
+				// Check: resource.ComposeTestCheckFunc(
+				// 	testAccCheckControlPlaneWorkloadExists("cpln_workload.new", wName+"renamed", gName, &testWorkload),
+				// 	testAccCheckControlPlaneWorkloadAttributes(&testWorkload, "serverless"),
+				// 	resource.TestCheckResourceAttr("cpln_workload.new", "description", "Updated Workload description created using terraform for acceptance tests"),
+				// ),
 			},
 			{
 				Config: testAccControlPlaneStandardWorkload(randomName, gName, "GVC created using terraform for acceptance tests", wName+"standard", "Standard Workload description created using terraform for acceptance tests"),
-				Check: resource.ComposeTestCheckFunc(
-					testAccCheckControlPlaneWorkloadExists("cpln_workload.new", wName+"standard", gName, &testWorkload),
-					testAccCheckControlPlaneWorkloadAttributes(&testWorkload, "standard"),
-					resource.TestCheckResourceAttr("cpln_workload.new", "description", "Standard Workload description created using terraform for acceptance tests"),
-				),
+				// Check: resource.ComposeTestCheckFunc(
+				// 	testAccCheckControlPlaneWorkloadExists("cpln_workload.new", wName+"standard", gName, &testWorkload),
+				// 	testAccCheckControlPlaneWorkloadAttributes(&testWorkload, "standard"),
+				// 	resource.TestCheckResourceAttr("cpln_workload.new", "description", "Standard Workload description created using terraform for acceptance tests"),
+				// ),
+			},
+			{
+				Config: testAccControlPlaneStandardWorkload(randomName, gName, "GVC created using terraform for acceptance tests", wName+"standard", "Standard Workload description created using terraform for acceptance tests Updated"),
+			},
+			{
+				Config: testAccControlPlaneCronWorkload(randomName, gName, "GVC created using terraform for acceptance tests", wName+"cron", "Cron Workload description created using terraform for acceptance tests"),
+				// 	Check: resource.ComposeTestCheckFunc(
+				// 		testAccCheckControlPlaneWorkloadExists("cpln_workload.new", wName+"cron", gName, &testWorkload),
+				// 		testAccCheckControlPlaneWorkloadAttributes(&testWorkload, "cron"),
+				// 		resource.TestCheckResourceAttr("cpln_workload.new", "description", "Cron Workload description created using terraform for acceptance tests"),
+				// 	),
+			},
+			{
+				Config: testAccControlPlaneCronWorkloadUpdate(randomName, gName, "GVC created using terraform for acceptance tests", wName+"cron", "Cron Workload description created using terraform for acceptance tests Updated"),
 			},
 		},
 	})
@@ -121,6 +128,8 @@
 		}
 
 		identity_link = cpln_identity.new.self_link
+
+		type = "serverless"
 	  
 		container {
 		  name  = "container-01"
@@ -255,7 +264,7 @@
 		firewall_spec {
 		  external {
 			inbound_allow_cidr =  ["0.0.0.0/0"]
-			// outbound_allow_cidr =  []
+			outbound_allow_cidr =  []
 			outbound_allow_hostname =  ["*.controlplane.com", "*.cpln.io"]
 		  }
 		  internal { 
@@ -283,278 +292,12 @@
 		name        = "%s"	
 		description = "%s"
 
-=======
-				// Check: resource.ComposeTestCheckFunc(
-				// 	testAccCheckControlPlaneWorkloadExists("cpln_workload.new", wName, gName, &testWorkload),
-				// 	testAccCheckControlPlaneWorkloadAttributes(&testWorkload, "serverless"),
-				// 	resource.TestCheckResourceAttr("cpln_gvc.new", "description", "GVC created using terraform for acceptance tests"),
-				// 	resource.TestCheckResourceAttr("cpln_workload.new", "description", "Workload created using terraform for acceptance tests"),
-				// ),
-			},
-			{
-				Config: testAccControlPlaneWorkload(randomName, gName, "GVC created using terraform for acceptance tests", wName+"renamed", "Renamed Workload created using terraform for acceptance tests"),
-				// Check: resource.ComposeTestCheckFunc(
-				// 	testAccCheckControlPlaneWorkloadExists("cpln_workload.new", wName+"renamed", gName, &testWorkload),
-				// 	testAccCheckControlPlaneWorkloadAttributes(&testWorkload, "serverless"),
-				// 	resource.TestCheckResourceAttr("cpln_workload.new", "description", "Renamed Workload created using terraform for acceptance tests"),
-				// ),
-			},
-			{
-				Config: testAccControlPlaneWorkload(randomName, gName, "GVC created using terraform for acceptance tests", wName+"renamed", "Updated Workload description created using terraform for acceptance tests"),
-				// Check: resource.ComposeTestCheckFunc(
-				// 	testAccCheckControlPlaneWorkloadExists("cpln_workload.new", wName+"renamed", gName, &testWorkload),
-				// 	testAccCheckControlPlaneWorkloadAttributes(&testWorkload, "serverless"),
-				// 	resource.TestCheckResourceAttr("cpln_workload.new", "description", "Updated Workload description created using terraform for acceptance tests"),
-				// ),
-			},
-			{
-				Config: testAccControlPlaneStandardWorkload(randomName, gName, "GVC created using terraform for acceptance tests", wName+"standard", "Standard Workload description created using terraform for acceptance tests"),
-				// Check: resource.ComposeTestCheckFunc(
-				// 	testAccCheckControlPlaneWorkloadExists("cpln_workload.new", wName+"standard", gName, &testWorkload),
-				// 	testAccCheckControlPlaneWorkloadAttributes(&testWorkload, "standard"),
-				// 	resource.TestCheckResourceAttr("cpln_workload.new", "description", "Standard Workload description created using terraform for acceptance tests"),
-				// ),
-			},
-			{
-				Config: testAccControlPlaneStandardWorkload(randomName, gName, "GVC created using terraform for acceptance tests", wName+"standard", "Standard Workload description created using terraform for acceptance tests Updated"),
-			},
-			{
-				Config: testAccControlPlaneCronWorkload(randomName, gName, "GVC created using terraform for acceptance tests", wName+"cron", "Cron Workload description created using terraform for acceptance tests"),
-				// 	Check: resource.ComposeTestCheckFunc(
-				// 		testAccCheckControlPlaneWorkloadExists("cpln_workload.new", wName+"cron", gName, &testWorkload),
-				// 		testAccCheckControlPlaneWorkloadAttributes(&testWorkload, "cron"),
-				// 		resource.TestCheckResourceAttr("cpln_workload.new", "description", "Cron Workload description created using terraform for acceptance tests"),
-				// 	),
-			},
-			{
-				Config: testAccControlPlaneCronWorkloadUpdate(randomName, gName, "GVC created using terraform for acceptance tests", wName+"cron", "Cron Workload description created using terraform for acceptance tests Updated"),
-			},
-		},
-	})
-}
-
-func testAccControlPlaneWorkload(randomName, gvcName, gvcDescription, workloadName, workloadDescription string) string {
-
-	TestLogger.Printf("Inside testAccControlPlaneWorkload")
-
-	return fmt.Sprintf(`
-
-	variable "random-name" {
-		type = string
-		default = "%s"
-	}
-
-	resource "cpln_gvc" "new" {
-		name        = "%s"	
-		description = "%s"
-
 		locations = ["aws-eu-central-1", "aws-us-west-2"]
 	  
 		tags = {
 		  terraform_generated = "true"
 		  acceptance_test = "true"
 		}
-	}
-
-	resource "cpln_identity" "new" {
-
-		gvc = cpln_gvc.new.name
-	  
-		name        = "terraform-identity-${var.random-name}"
-		description = "Identity created using terraform"
-	  
-		tags = {
-		  terraform_generated = "true"
-		  acceptance_test     = "true"
-		}
-	}
-	  
-	resource "cpln_workload" "new" {
-
-		gvc = cpln_gvc.new.name
-	  
-		name        = "%s"
-		description = "%s"
-	  
-		tags = {
-		  terraform_generated = "true"
-		  acceptance_test = "true"
-		}
-
-		identity_link = cpln_identity.new.self_link
-
-		type = "serverless"
-	  
-		container {
-		  name  = "container-01"
-		  image = "gcr.io/knative-samples/helloworld-go"
-		  port = 8080
-		  memory = "128Mi"
-		  cpu = "50m"
-
-		  command = "override-command"
-		  working_directory = "/usr"
-	  
-		  env = {
-			env-name-01 = "env-value-01",
-			env-name-02 = "env-value-02",
-		  }
-	  
-		  args = ["arg-01", "arg-02"]
-
-		  volume {
-			uri  = "s3://bucket"
-			path = "/testpath01"
-		  }
-
-		  volume {
-			uri  = "azureblob://storageAccount/container"
-			path = "/testpath02"
-		  }
-
-		  metrics {
-			path = "/metrics"
-			port = 8181
-		  }
-
-		  readiness_probe {
-
-				tcp_socket {
-					port = 8181
-				}
-
-			// exec {
-			// 	command = ["test1", "test2"]
-			// }
-	  
-				period_seconds       = 11
-				timeout_seconds      = 2
-				failure_threshold    = 4
-				success_threshold    = 2
-				initial_delay_seconds = 1
-		  }
-
-		  liveness_probe {
-
-				http_get {
-					path = "/path"
-					port = 8282
-					scheme = "HTTPS"
-					http_headers = {
-						header-name-01 = "header-value-01"
-						header-name-02 = "header-value-02"
-					}
-				}
-	  
-				period_seconds       = 10
-				timeout_seconds      = 3
-				failure_threshold    = 5
-				success_threshold    = 1
-				initial_delay_seconds = 2
-		  }
-
-			lifecycle {
-				pre_stop {
-					exec {
-						command = ["lc_pre_1", "lc_pre_2", "lc_pre_3"]
-					}
-				}
-	
-				post_start {
-					exec {
-						command = ["lc_post_1", "lc_post_2", "lc_post_3"]
-					}
-				}
-			}
-		}
-
-		// container {
-		// 	name  = "container-02"
-		// 	image = "gcr.io/knative-samples/helloworld-go"
-		// 	memory = "128Mi"
-		// 	cpu = "50m"
-		
-		// 	env = {
-		// 	  env-name-01 = "env-value-01",
-		// 	  env-name-02 = "env-value-02",
-		// 	}
-		
-		// 	args = ["arg-01", "arg-02"]
-		// }
-		 	  	  
-		options {
-		  capacity_ai = true
-		  timeout_seconds = 30
-		  suspend = false
-	  
-		  autoscaling {
-			metric = "concurrency"
-			target = 100
-			max_scale = 3
-			min_scale = 2
-			max_concurrency = 500
-			scale_to_zero_delay = 400
-		  }
-		}
-
-		// locations = ["aws-eu-central-1", "aws-us-west-2", "azure-eastus2", "azure-eastus2"]
-
-		local_options {
-			location = "aws-eu-central-1"
-			capacity_ai = true
-			timeout_seconds = 30
-			suspend = false
-		
-			autoscaling {
-			  metric = "concurrency"
-			  target = 100
-			  max_scale = 3
-			  min_scale = 2
-			  max_concurrency = 500
-			  scale_to_zero_delay = 400
-			}
-		}
-	  
-		firewall_spec {
-		  external {
-			inbound_allow_cidr =  ["0.0.0.0/0"]
-			outbound_allow_cidr =  []
-			outbound_allow_hostname =  ["*.controlplane.com", "*.cpln.io"]
-		  }
-		  internal { 
-			# Allowed Types: "none", "same-gvc", "same-org", "workload-list"
-			inbound_allow_type = "none"
-			inbound_allow_workload = []
-		  }
-		}
-	  }
-	  `, randomName, gvcName, gvcDescription, workloadName, workloadDescription)
-}
-
-func testAccControlPlaneStandardWorkload(randomName, gvcName, gvcDescription, workloadName, workloadDescription string) string {
-
-	TestLogger.Printf("Inside testAccControlPlaneWorkload")
-
-	return fmt.Sprintf(`
-
-	variable "random-name" {
-		type = string
-		default = "%s"
-	}
-
-	resource "cpln_gvc" "new" {
-		name        = "%s"	
-		description = "%s"
-
->>>>>>> aaeed895
-		locations = ["aws-eu-central-1", "aws-us-west-2"]
-	  
-		tags = {
-		  terraform_generated = "true"
-		  acceptance_test = "true"
-		}
-<<<<<<< HEAD
-=======
 	}
 
 	resource "cpln_identity" "new" {
@@ -740,6 +483,10 @@
 			max_unavailable_replicas = "10"
 			max_surge_replicas = "20"
 		}
+		
+		security_options {
+			file_system_group_id = 1
+		}
 	  }
 	  `, randomName, gvcName, gvcDescription, workloadName, workloadDescription)
 }
@@ -867,6 +614,12 @@
             restart_policy = "Never"
             active_deadline_seconds = 1200
         }
+	
+			
+		security_options {
+			file_system_group_id = 1
+		}
+		
 	  }
 	`, randomName, gvcName, gvcDescription, workloadName, workloadDescription)
 }
@@ -901,7 +654,6 @@
 		*workload = *wl
 
 		return nil
->>>>>>> aaeed895
 	}
 }
 
@@ -914,256 +666,6 @@
 			return fmt.Errorf("Tags - workload terraform_generated attribute does not match")
 		}
 
-<<<<<<< HEAD
-	resource "cpln_identity" "new" {
-
-		gvc = cpln_gvc.new.name
-	  
-		name        = "terraform-identity-${var.random-name}"
-		description = "Identity created using terraform"
-	  
-		tags = {
-		  terraform_generated = "true"
-		  acceptance_test     = "true"
-		}
-	}
-	  
-	resource "cpln_workload" "new" {
-
-		gvc = cpln_gvc.new.name
-	  
-		name        = "%s"
-		description = "%s"
-	  
-		tags = {
-		  terraform_generated = "true"
-		  acceptance_test = "true"
-		}
-
-		identity_link = cpln_identity.new.self_link
-
-		type = "standard" 
-	  
-		container {
-		  name  = "container-01"
-		  image = "gcr.io/knative-samples/helloworld-go"
-		  memory = "128Mi"
-		  cpu = "50m"	  
-
-		  ports {
-		    protocol = "http"
-			number   = "80" 
-		  }
-
-		  ports {
-			protocol = "http2"
-			number   = "8080" 
-	      }
-
-		  ports {
-			protocol = "grpc"
-			number   = "3000" 
-	      }
-
-		  ports {
-			protocol = "tcp"
-			number   = "3001" 
-	      }
-
-
-		  command = "override-command"
-		  working_directory = "/usr"
-	  
-		  env = {
-			env-name-01 = "env-value-01",
-			env-name-02 = "env-value-02",
-		  }
-	  
-		  args = ["arg-01", "arg-02"]
-
-		  lifecycle {
-
-			pre_stop {
-				exec {
-					command = ["lc_pre_1", "lc_pre_2", "lc_pre_3"]
-				}
-			}
-
-			post_start {
-				exec {
-					command = ["lc_post_1", "lc_post_2", "lc_post_3"]
-				}
-			}
-		  }
-
-		  volume {
-			uri  = "s3://bucket"
-			path = "/testpath01"
-		  }
-
-		  volume {
-			uri  = "azureblob://storageAccount/container"
-			path = "/testpath02"
-		  }
-
-		  metrics {
-			path = "/metrics"
-			port = 8181
-		  }
-
-		  readiness_probe {
-
-			tcp_socket {
-			  port = 8181
-			}
-
-			// exec {
-			// 	command = ["test1", "test2"]
-			// }
-	  
-			period_seconds       = 11
-			timeout_seconds      = 2
-			failure_threshold    = 4
-			success_threshold    = 2
-			initial_delay_seconds = 1
-		  }
-
-		  liveness_probe {
-
-			http_get {
-				path = "/path"
-				port = 8282
-				scheme = "HTTPS"
-				http_headers = {
-					header-name-01 = "header-value-01"
-					header-name-02 = "header-value-02"
-				}
-			}
-	  
-			period_seconds       = 10
-			timeout_seconds      = 3
-			failure_threshold    = 5
-			success_threshold    = 1
-			initial_delay_seconds = 2
-		  }
-		}
-	 	  	  
-		options {
-		  capacity_ai = false
-		  timeout_seconds = 30
-		  suspend = false
-	  
-		  autoscaling {
-			metric = "cpu"
-			target = 60
-			max_scale = 3
-			min_scale = 2
-			max_concurrency = 500
-			scale_to_zero_delay = 400
-		  }
-		}
-
-		// locations = ["aws-eu-central-1", "aws-us-west-2", "azure-eastus2", "azure-eastus2"]
-
-		// local_options {
-		// 	location = "aws-eu-central-1"
-		// 	capacity_ai = true
-		// 	timeout_seconds = 30
-		
-		// 	autoscaling {
-		// 	  metric = "concurrency"
-		// 	  target = 100
-		// 	  max_scale = 3
-		// 	  min_scale = 2
-		// 	  max_concurrency = 500
-		// 	  scale_to_zero_delay = 400
-		// 	}
-		// }
-	  
-		firewall_spec {
-		  external {
-			inbound_allow_cidr =  ["0.0.0.0/0"]
-			// outbound_allow_cidr =  []
-			outbound_allow_hostname =  ["*.controlplane.com", "*.cpln.io"]
-		  }
-		  internal { 
-			# Allowed Types: "none", "same-gvc", "same-org", "workload-list"
-			inbound_allow_type = "none"
-			inbound_allow_workload = []
-		  }
-		}
-
-		rollout_options {
-			min_ready_seconds = 2
-			max_unavailable_replicas = "10"
-			max_surge_replicas = "20"
-		}
-
-		security_options {
-			file_system_group_id = 1
-		}
-	  }
-	  `, randomName, gvcName, gvcDescription, workloadName, workloadDescription)
-}
-
-func testAccCheckControlPlaneWorkloadExists(resourceName, workloadName, gvcName string, workload *client.Workload) resource.TestCheckFunc {
-	return func(s *terraform.State) error {
-
-		TestLogger.Printf("Inside testAccCheckControlPlaneWorkloadExists. Resources Length: %d", len(s.RootModule().Resources))
-
-		rs, ok := s.RootModule().Resources[resourceName]
-
-		if !ok {
-			return fmt.Errorf("Not found: %s", s)
-		}
-
-		if rs.Primary.ID != workloadName {
-			return fmt.Errorf("Workload name does not match")
-		}
-
-		client := testAccProvider.Meta().(*client.Client)
-
-		wl, _, err := client.GetWorkload(workloadName, gvcName)
-
-		if err != nil {
-			return err
-		}
-
-		if *wl.Name != workloadName {
-			return fmt.Errorf("Workload name does not match")
-		}
-
-		*workload = *wl
-
-		return nil
-	}
-}
-
-func testAccCheckControlPlaneWorkloadAttributes(workload *client.Workload, workloadType string) resource.TestCheckFunc {
-	return func(s *terraform.State) error {
-
-		tags := *workload.Tags
-
-		if tags["terraform_generated"] != "true" {
-			return fmt.Errorf("Tags - workload terraform_generated attribute does not match")
-		}
-
-		if tags["acceptance_test"] != "true" {
-			return fmt.Errorf("Tags - workload acceptance_test attribute does not match")
-		}
-
-		containers := generateTestContainers(workloadType)
-
-		if diff := deep.Equal(containers, workload.Spec.Containers); diff != nil {
-			return fmt.Errorf("Containers attributes does not match. Diff: %s", diff)
-		}
-
-		options := generateTestOptions(workloadType)
-
-		if diff := deep.Equal(options, workload.Spec.DefaultOptions); diff != nil {
-			return fmt.Errorf("Options attributes does not match. Diff: %s", diff)
-		}
-=======
 		if tags["acceptance_test"] != "true" {
 			return fmt.Errorf("Tags - workload acceptance_test attribute does not match")
 		}
@@ -1198,6 +700,11 @@
 			if diff := deep.Equal(expectedRolloutOptions, workload.Spec.RolloutOptions); diff != nil {
 				return fmt.Errorf("RolloutOptions mismatch, Diff: %s", diff)
 			}
+		}
+
+		expectedSecurityOptions, _, _ := generateTestSecurityOptions()
+		if diff := deep.Equal(expectedSecurityOptions, workload.Spec.SecurityOptions); diff != nil {
+			return fmt.Errorf("SecurityOptions mismatch, Diff: %s", diff)
 		}
 
 		return nil
@@ -1350,6 +857,11 @@
             restart_policy = "Never"
             // active_deadline_seconds = 1200
         }
+	
+	security_options {
+			file_system_group_id = 1
+		}
+		
 	  }
 	`, randomName, gvcName, gvcDescription, workloadName, workloadDescription)
 }
@@ -1437,111 +949,6 @@
 		t.Errorf("RolloutOptions was not built correctly, Diff: %s", diff)
 	}
 }
->>>>>>> aaeed895
-
-		firewallSpec := generateTestFirewallSpec()
-
-		if diff := deep.Equal(firewallSpec, workload.Spec.FirewallConfig); diff != nil {
-			return fmt.Errorf("FirewallSpec attributes does not match. Diff: %s", diff)
-		}
-
-		if workloadType == "standard" {
-			expectedRolloutOptions, _, _ := generateTestRolloutOptions()
-			if diff := deep.Equal(expectedRolloutOptions, workload.Spec.RolloutOptions); diff != nil {
-				return fmt.Errorf("RolloutOptions mismatch, Diff: %s", diff)
-			}
-
-			expectedSecurityOptions, _, _ := generateTestSecurityOptions()
-			if diff := deep.Equal(expectedSecurityOptions, workload.Spec.SecurityOptions); diff != nil {
-				return fmt.Errorf("SecurityOptions mismatch, Diff: %s", diff)
-			}
-		}
-
-		return nil
-	}
-}
-
-func testAccCheckControlPlaneWorkloadCheckDestroy(s *terraform.State) error {
-
-	TestLogger.Printf("Inside testAccCheckControlPlaneWorkloadCheckDestroy. Resources Length: %d", len(s.RootModule().Resources))
-
-	if len(s.RootModule().Resources) == 0 {
-		return fmt.Errorf("Error In CheckDestroy. No Resources To Verify")
-	}
-
-	c := testAccProvider.Meta().(*client.Client)
-
-	for _, rs := range s.RootModule().Resources {
-
-		TestLogger.Printf("Inside testAccCheckControlPlaneWorkloadDestroy: rs.Type: %s", rs.Type)
-
-		if rs.Type != "cpln_gvc" {
-			continue
-		}
-
-		gvcName := rs.Primary.ID
-
-		TestLogger.Printf("Inside testAccCheckControlPlaneWorkloadDestroy: gvcName: %s", gvcName)
-
-		gvc, _, _ := c.GetGvc(gvcName)
-		if gvc != nil {
-			return fmt.Errorf("GVC still exists. Name: %s. Associated Workloads might still exist", *gvc.Name)
-		}
-	}
-
-	return nil
-}
-
-/*** Unit Tests ***/
-// Build //
-func TestControlPlane_BuildContainersServerless(t *testing.T) {
-
-	unitTestWorkload := client.Workload{}
-	buildContainers(generateFlatTestContainer("serverless"), &unitTestWorkload)
-
-	if diff := deep.Equal(unitTestWorkload.Spec.Containers, generateTestContainers("serverless")); diff != nil {
-		t.Errorf("Container was not built correctly. Diff: %s", diff)
-	}
-}
-
-func TestControlPlane_BuildContainersStandard(t *testing.T) {
-
-	unitTestWorkload := client.Workload{}
-	buildContainers(generateFlatTestContainer("standard"), &unitTestWorkload)
-
-	if diff := deep.Equal(unitTestWorkload.Spec.Containers, generateTestContainers("standard")); diff != nil {
-		t.Errorf("Container was not built correctly. Diff: %s", diff)
-	}
-}
-
-func TestControlPlane_BuildOptions(t *testing.T) {
-
-	unitTestWorkload := client.Workload{}
-
-	buildOptions(generateFlatTestOptions(), &unitTestWorkload, false, "")
-
-	if diff := deep.Equal(unitTestWorkload.Spec.DefaultOptions, generateTestOptions("serverless")); diff != nil {
-		t.Errorf("Options was not built correctly. Diff: %s", diff)
-	}
-}
-
-func TestControlPlane_BuildFirewallSpec(t *testing.T) {
-
-	unitTestWorkload := client.Workload{}
-
-	buildFirewallSpec(generateFlatTestFirewallSpec(true), &unitTestWorkload, false)
-
-	if diff := deep.Equal(unitTestWorkload.Spec.FirewallConfig, generateTestFirewallSpec()); diff != nil {
-		t.Errorf("FirewallSpec was not built correctly. Diff: %s", diff)
-	}
-}
-
-func TestControlPlane_BuildRolloutOptions(t *testing.T) {
-	rolloutOptions, expectedRolloutOptions, _ := generateTestRolloutOptions()
-	if diff := deep.Equal(rolloutOptions, expectedRolloutOptions); diff != nil {
-		t.Errorf("RolloutOptions was not built correctly, Diff: %s", diff)
-	}
-}
 
 func TestControlPlane_BuildSecurityOptions(t *testing.T) {
 	securityOptions, expectedSecurityOptions, _ := generateTestSecurityOptions()
@@ -1627,7 +1034,16 @@
 	}
 }
 
-<<<<<<< HEAD
+func TestControlPlane_FlattenJobSpec(t *testing.T) {
+	_, jobSpec, expectedFlattenedJobSpec := generateTestJobSpec()
+
+	flattenedJobSpec := flattenJobSpec(&jobSpec)
+
+	if diff := deep.Equal(flattenedJobSpec, expectedFlattenedJobSpec); diff != nil {
+		t.Errorf("JobSpec not flattened correctly. Diff: %s", diff)
+	}
+}
+
 func TestControlPlane_FlattenSecurityOptions(t *testing.T) {
 	_, expectedSecurityOptions, expectedFlatten := generateTestSecurityOptions()
 	flattenSecurityOptions := flattenSecurityOptions(expectedSecurityOptions)
@@ -1638,17 +1054,6 @@
 }
 
 /*** Generate ***/
-=======
-func TestControlPlane_FlattenJobSpec(t *testing.T) {
-	_, jobSpec, expectedFlattenedJobSpec := generateTestJobSpec()
-
-	flattenedJobSpec := flattenJobSpec(&jobSpec)
-
-	if diff := deep.Equal(flattenedJobSpec, expectedFlattenedJobSpec); diff != nil {
-		t.Errorf("JobSpec not flattened correctly. Diff: %s", diff)
-	}
-}
->>>>>>> aaeed895
 func generateTestContainers(workloadType string) *[]client.ContainerSpec {
 
 	newContainer := client.ContainerSpec{
@@ -1688,162 +1093,6 @@
 		"arg-01",
 		"arg-02",
 	}
-<<<<<<< HEAD
-
-	newContainer.Env = &[]client.NameValue{
-		{
-			Name:  GetString("env-name-01"),
-			Value: GetString("env-value-01"),
-		},
-		{
-			Name:  GetString("env-name-02"),
-			Value: GetString("env-value-02"),
-		},
-	}
-
-	newContainer.Volumes = &[]client.VolumeSpec{
-		{
-			Uri:  GetString("s3://bucket"),
-			Path: GetString("/testpath01"),
-		},
-		{
-			Uri:  GetString("azureblob://storageAccount/container"),
-			Path: GetString("/testpath02"),
-		},
-	}
-
-	newContainer.Metrics = &client.Metrics{
-		Path: GetString("/metrics"),
-		Port: GetInt(8181),
-	}
-
-	newContainer.ReadinessProbe = &client.HealthCheckSpec{
-
-		InitialDelaySeconds: GetInt(1),
-		PeriodSeconds:       GetInt(11),
-		TimeoutSeconds:      GetInt(2),
-		SuccessThreshold:    GetInt(2),
-		FailureThreshold:    GetInt(4),
-
-		TCPSocket: &client.TCPSocket{
-			Port: GetInt(8181),
-		},
-	}
-
-	newContainer.LivenessProbe = &client.HealthCheckSpec{
-
-		InitialDelaySeconds: GetInt(2),
-		PeriodSeconds:       GetInt(10),
-		TimeoutSeconds:      GetInt(3),
-		SuccessThreshold:    GetInt(1),
-		FailureThreshold:    GetInt(5),
-
-		HTTPGet: &client.HTTPGet{
-			Path:   GetString("/path"),
-			Port:   GetInt(8282),
-			Scheme: GetString("HTTPS"),
-			HTTPHeaders: &[]client.NameValue{
-				{
-					Name:  GetString("header-name-01"),
-					Value: GetString("header-value-01"),
-				},
-				{
-					Name:  GetString("header-name-02"),
-					Value: GetString("header-value-02"),
-				},
-			},
-		},
-	}
-
-	newContainer.LifeCycle = &client.LifeCycleSpec{
-
-		PreStop: &client.LifeCycleInner{
-			Exec: &client.Exec{
-				Command: &[]string{
-					"lc_pre_1", "lc_pre_2", "lc_pre_3",
-				},
-			},
-		},
-
-		PostStart: &client.LifeCycleInner{
-			Exec: &client.Exec{
-				Command: &[]string{
-					"lc_post_1", "lc_post_2", "lc_post_3",
-				},
-			},
-		},
-	}
-
-	testContainers := make([]client.ContainerSpec, 1)
-	testContainers[0] = newContainer
-
-	return &testContainers
-}
-
-func generateTestOptions(workloadType string) *client.Options {
-
-	if workloadType == "standard" {
-		return &client.Options{
-			CapacityAI:     GetBool(false),
-			TimeoutSeconds: GetInt(30),
-			Debug:          GetBool(false),
-			Suspend:        GetBool(false),
-
-			AutoScaling: &client.AutoScaling{
-				Metric:           GetString("cpu"),
-				Target:           GetInt(60),
-				MaxScale:         GetInt(3),
-				MinScale:         GetInt(2),
-				MaxConcurrency:   GetInt(500),
-				ScaleToZeroDelay: GetInt(400),
-			},
-		}
-	}
-
-	return &client.Options{
-		CapacityAI:     GetBool(true),
-		TimeoutSeconds: GetInt(30),
-		Debug:          GetBool(false),
-		Suspend:        GetBool(false),
-
-		AutoScaling: &client.AutoScaling{
-			Metric:           GetString("concurrency"),
-			Target:           GetInt(100),
-			MaxScale:         GetInt(3),
-			MinScale:         GetInt(2),
-			MaxConcurrency:   GetInt(500),
-			ScaleToZeroDelay: GetInt(400),
-		},
-	}
-}
-
-func generateTestFirewallSpec() *client.FirewallSpec {
-
-	return &client.FirewallSpec{
-		External: &client.FirewallSpecExternal{
-			InboundAllowCIDR: &[]string{"0.0.0.0/0"},
-			// OutboundAllowCIDR:     &[]string{},
-			OutboundAllowHostname: &[]string{"*.cpln.io", "*.controlplane.com"},
-		},
-		Internal: &client.FirewallSpecInternal{
-			InboundAllowType: GetString("none"),
-			// InboundAllowWorkload: &[]string{},
-		},
-	}
-}
-
-func generateTestRolloutOptions() (*client.RolloutOptions, *client.RolloutOptions, []interface{}) {
-	minReadySeconds := 2
-	maxUnavailableReplicas := "10"
-	maxSurgeReplicas := "20"
-
-	flatten := generateFlatTestRolloutOptions(minReadySeconds, maxUnavailableReplicas, maxSurgeReplicas)
-	rolloutOptions := buildRolloutOptions(flatten)
-	expectedRolloutOptions := &client.RolloutOptions{
-		MinReadySeconds:        &minReadySeconds,
-		MaxUnavailableReplicas: &maxUnavailableReplicas,
-		MaxSurgeReplicas:       &maxSurgeReplicas,
-=======
 
 	newContainer.Env = &[]client.NameValue{
 		{
@@ -1989,24 +1238,9 @@
 			MaxConcurrency:   GetInt(500),
 			ScaleToZeroDelay: GetInt(400),
 		},
->>>>>>> aaeed895
-	}
-
-	return rolloutOptions, expectedRolloutOptions, flatten
-}
-
-<<<<<<< HEAD
-func generateTestSecurityOptions() (*client.SecurityOptions, *client.SecurityOptions, []interface{}) {
-	fileSystemGroupId := 1
-
-	flatten := generateFlatTestSecurityOptions(fileSystemGroupId)
-	securityOptions := buildSecurityOptions(flatten)
-	expectedSecurityOptions := &client.SecurityOptions{
-		FileSystemGroupID: &fileSystemGroupId,
-	}
-
-	return securityOptions, expectedSecurityOptions, flatten
-=======
+	}
+}
+
 func generateTestFirewallSpec() *client.FirewallSpec {
 
 	return &client.FirewallSpec{
@@ -2035,7 +1269,18 @@
 	}
 
 	return rolloutOptions, expectedRolloutOptions, flatten
->>>>>>> aaeed895
+}
+
+func generateTestSecurityOptions() (*client.SecurityOptions, *client.SecurityOptions, []interface{}) {
+	fileSystemGroupId := 1
+
+	flatten := generateFlatTestSecurityOptions(fileSystemGroupId)
+	securityOptions := buildSecurityOptions(flatten)
+	expectedSecurityOptions := &client.SecurityOptions{
+		FileSystemGroupID: &fileSystemGroupId,
+	}
+
+	return securityOptions, expectedSecurityOptions, flatten
 }
 
 // Flatten //
@@ -2129,7 +1374,6 @@
 	preStop := make(map[string]interface{})
 	preStop["exec"] = []interface{}{
 		preStopExec,
-<<<<<<< HEAD
 	}
 
 	lifecycle := make(map[string]interface{})
@@ -2138,16 +1382,6 @@
 		postStart,
 	}
 
-=======
-	}
-
-	lifecycle := make(map[string]interface{})
-
-	lifecycle["post_start"] = []interface{}{
-		postStart,
-	}
-
->>>>>>> aaeed895
 	lifecycle["pre_stop"] = []interface{}{
 		preStop,
 	}
@@ -2240,11 +1474,7 @@
 	if useSet {
 		e["inbound_allow_cidr"] = schema.NewSet(stringFunc, []interface{}{"0.0.0.0/0"})
 	} else {
-<<<<<<< HEAD
-		e["inbound_allow_cidr"] = []interface{}{"0.0.0.0/0"}
-=======
 		e["inbound_allow_cidr"] = []string{"0.0.0.0/0"}
->>>>>>> aaeed895
 	}
 
 	// e["outbound_allow_cidr"] = []interface{}{}
@@ -2273,23 +1503,6 @@
 	}
 }
 
-<<<<<<< HEAD
-func generateFlatTestRolloutOptions(minReadySeconds int, maxUnavailableReplicas string, maxSurgeReplicas string) []interface{} {
-	spec := map[string]interface{}{
-		"min_ready_seconds":        minReadySeconds,
-		"max_unavailable_replicas": maxUnavailableReplicas,
-		"max_surge_replicas":       maxSurgeReplicas,
-	}
-
-	return []interface{}{
-		spec,
-	}
-}
-
-func generateFlatTestSecurityOptions(fileSystemGroupId int) []interface{} {
-	spec := map[string]interface{}{
-		"file_system_group_id": fileSystemGroupId,
-=======
 func TestControlPlane_BuildJobSpec(t *testing.T) {
 	jobSpec, expectedJobSpec, _ := generateTestJobSpec()
 
@@ -2348,10 +1561,19 @@
 		"min_ready_seconds":        minReadySeconds,
 		"max_unavailable_replicas": maxUnavailableReplicas,
 		"max_surge_replicas":       maxSurgeReplicas,
->>>>>>> aaeed895
 	}
 
 	return []interface{}{
 		spec,
 	}
+}
+
+func generateFlatTestSecurityOptions(fileSystemGroupId int) []interface{} {
+	spec := map[string]interface{}{
+		"file_system_group_id": fileSystemGroupId,
+	}
+
+	return []interface{}{
+		spec,
+	}
 }