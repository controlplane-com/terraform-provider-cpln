package domain

import (
	"github.com/hashicorp/terraform-plugin-framework/attr"
	"github.com/hashicorp/terraform-plugin-framework/types"
)

/*** Domain ***/

// Spec //

type SpecModel struct {
<<<<<<< HEAD
	DnsMode             types.String `tfsdk:"dns_mode"`
	GvcLink             types.String `tfsdk:"gvc_link"`
	CertChallengeType   types.String `tfsdk:"cert_challenge_type"`
	WorkloadLink        types.String `tfsdk:"workload_link"`
	AcceptAllHosts      types.Bool   `tfsdk:"accept_all_hosts"`
	AcceptAllSubdomains types.Bool   `tfsdk:"accept_all_subdomains"`
	Ports               types.List   `tfsdk:"ports"`
=======
	DnsMode        types.String `tfsdk:"dns_mode"`
	GvcLink        types.String `tfsdk:"gvc_link"`
	AcceptAllHosts types.Bool   `tfsdk:"accept_all_hosts"`
	Ports          types.Set    `tfsdk:"ports"`
>>>>>>> b8091d44
}

func (s SpecModel) AttributeTypes() attr.Type {
	return types.ObjectType{
		AttrTypes: map[string]attr.Type{
<<<<<<< HEAD
			"dns_mode":              types.StringType,
			"gvc_link":              types.StringType,
			"cert_challenge_type":   types.StringType,
			"workload_link":         types.StringType,
			"accept_all_hosts":      types.BoolType,
			"accept_all_subdomains": types.BoolType,
			"ports":                 types.ListType{ElemType: SpecPortsModel{}.AttributeTypes()},
=======
			"dns_mode":         types.StringType,
			"gvc_link":         types.StringType,
			"accept_all_hosts": types.BoolType,
			"ports":            types.SetType{ElemType: SpecPortsModel{}.AttributeTypes()},
>>>>>>> b8091d44
		},
	}
}

// Spec -> Ports //

type SpecPortsModel struct {
	Number   types.Int32  `tfsdk:"number"`
	Protocol types.String `tfsdk:"protocol"`
	Cors     types.List   `tfsdk:"cors"`
	TLS      types.List   `tfsdk:"tls"`
}

func (s SpecPortsModel) AttributeTypes() attr.Type {
	return types.ObjectType{
		AttrTypes: map[string]attr.Type{
			"number":   types.Int32Type,
			"protocol": types.StringType,
			"cors":     types.ListType{ElemType: SpecPortsCorsModel{}.AttributeTypes()},
			"tls":      types.ListType{ElemType: SpecPortsTlsModel{}.AttributeTypes()},
		},
	}
}

// Spec -> Ports -> Cors //

type SpecPortsCorsModel struct {
	AllowOrigins     types.Set    `tfsdk:"allow_origins"`
	AllowMethods     types.Set    `tfsdk:"allow_methods"`
	AllowHeaders     types.Set    `tfsdk:"allow_headers"`
	ExposeHeaders    types.Set    `tfsdk:"expose_headers"`
	MaxAge           types.String `tfsdk:"max_age"`
	AllowCredentials types.Bool   `tfsdk:"allow_credentials"`
}

func (s SpecPortsCorsModel) AttributeTypes() attr.Type {
	return types.ObjectType{
		AttrTypes: map[string]attr.Type{
			"allow_origins":     types.SetType{ElemType: SpecPortsCorsAllowOriginsModel{}.AttributeTypes()},
			"allow_methods":     types.SetType{ElemType: types.StringType},
			"allow_headers":     types.SetType{ElemType: types.StringType},
			"expose_headers":    types.SetType{ElemType: types.StringType},
			"max_age":           types.StringType,
			"allow_credentials": types.BoolType,
		},
	}
}

// Spec -> Ports -> Cors -> AllowOrigins //

type SpecPortsCorsAllowOriginsModel struct {
	Exact types.String `tfsdk:"exact"`
	Regex types.String `tfsdk:"regex"`
}

func (s SpecPortsCorsAllowOriginsModel) AttributeTypes() attr.Type {
	return types.ObjectType{
		AttrTypes: map[string]attr.Type{
			"exact": types.StringType,
			"regex": types.StringType,
		},
	}
}

// Spec -> Ports -> TLS //

type SpecPortsTlsModel struct {
	MinProtocolVersion types.String `tfsdk:"min_protocol_version"`
	CipherSuites       types.Set    `tfsdk:"cipher_suites"`
	ClientCertificate  types.List   `tfsdk:"client_certificate"`
	ServerCertificate  types.List   `tfsdk:"server_certificate"`
}

func (s SpecPortsTlsModel) AttributeTypes() attr.Type {
	return types.ObjectType{
		AttrTypes: map[string]attr.Type{
			"min_protocol_version": types.StringType,
			"cipher_suites":        types.SetType{ElemType: types.StringType},
			"client_certificate":   types.ListType{ElemType: SpecPortsTlsCertificateModel{}.AttributeTypes()},
			"server_certificate":   types.ListType{ElemType: SpecPortsTlsCertificateModel{}.AttributeTypes()},
		},
	}
}

// Spec -> Ports -> TLS -> Certificate //

type SpecPortsTlsCertificateModel struct {
	SecretLink types.String `tfsdk:"secret_link"`
}

func (s SpecPortsTlsCertificateModel) AttributeTypes() attr.Type {
	return types.ObjectType{
		AttrTypes: map[string]attr.Type{
			"secret_link": types.StringType,
		},
	}
}

// Status //

type StatusModel struct {
	Endpoints   types.List   `tfsdk:"endpoints"`
	Status      types.String `tfsdk:"status"`
	Warning     types.String `tfsdk:"warning"`
	Locations   types.List   `tfsdk:"locations"`
	Fingerprint types.String `tfsdk:"fingerprint"`
	DnsConfig   types.List   `tfsdk:"dns_config"`
}

func (s StatusModel) AttributeTypes() attr.Type {
	return types.ObjectType{
		AttrTypes: map[string]attr.Type{
			"status":      types.StringType,
			"warning":     types.StringType,
			"fingerprint": types.StringType,
			"endpoints":   types.ListType{ElemType: StatusEndpointModel{}.AttributeTypes()},
			"locations":   types.ListType{ElemType: StatusLocationModel{}.AttributeTypes()},
			"dns_config":  types.ListType{ElemType: StatusDnsConfigModel{}.AttributeTypes()},
		},
	}
}

// Status -> Endpoints //

type StatusEndpointModel struct {
	URL          types.String `tfsdk:"url"`
	WorkloadLink types.String `tfsdk:"workload_link"`
}

func (s StatusEndpointModel) AttributeTypes() attr.Type {
	return types.ObjectType{
		AttrTypes: map[string]attr.Type{
			"url":           types.StringType,
			"workload_link": types.StringType,
		},
	}
}

// Status -> Locations //

type StatusLocationModel struct {
	Name              types.String `tfsdk:"name"`
	CertificateStatus types.String `tfsdk:"certificate_status"`
}

func (s StatusLocationModel) AttributeTypes() attr.Type {
	return types.ObjectType{
		AttrTypes: map[string]attr.Type{
			"name":               types.StringType,
			"certificate_status": types.StringType,
		},
	}
}

// Status -> DnsConfig //

type StatusDnsConfigModel struct {
	Type  types.String `tfsdk:"type"`
	TTL   types.Int32  `tfsdk:"ttl"`
	Host  types.String `tfsdk:"host"`
	Value types.String `tfsdk:"value"`
}

func (s StatusDnsConfigModel) AttributeTypes() attr.Type {
	return types.ObjectType{
		AttrTypes: map[string]attr.Type{
			"type":  types.StringType,
			"ttl":   types.Int32Type,
			"host":  types.StringType,
			"value": types.StringType,
		},
	}
}

/*** Domain Route ***/

// Headers //

type RouteHeadersModel struct {
	Request types.List `tfsdk:"request"`
}

func (r RouteHeadersModel) AttributeTypes() attr.Type {
	return types.ObjectType{
		AttrTypes: map[string]attr.Type{
			"request": types.ListType{ElemType: RouteHeadersRequestModel{}.AttributeTypes()},
		},
	}
}

// Headers -> Request //

type RouteHeadersRequestModel struct {
	Set types.Map `tfsdk:"set"`
}

func (r RouteHeadersRequestModel) AttributeTypes() attr.Type {
	return types.ObjectType{
		AttrTypes: map[string]attr.Type{
			"set": types.MapType{ElemType: types.StringType},
		},
	}
}<|MERGE_RESOLUTION|>--- conflicted
+++ resolved
@@ -10,7 +10,6 @@
 // Spec //
 
 type SpecModel struct {
-<<<<<<< HEAD
 	DnsMode             types.String `tfsdk:"dns_mode"`
 	GvcLink             types.String `tfsdk:"gvc_link"`
 	CertChallengeType   types.String `tfsdk:"cert_challenge_type"`
@@ -18,18 +17,11 @@
 	AcceptAllHosts      types.Bool   `tfsdk:"accept_all_hosts"`
 	AcceptAllSubdomains types.Bool   `tfsdk:"accept_all_subdomains"`
 	Ports               types.List   `tfsdk:"ports"`
-=======
-	DnsMode        types.String `tfsdk:"dns_mode"`
-	GvcLink        types.String `tfsdk:"gvc_link"`
-	AcceptAllHosts types.Bool   `tfsdk:"accept_all_hosts"`
-	Ports          types.Set    `tfsdk:"ports"`
->>>>>>> b8091d44
 }
 
 func (s SpecModel) AttributeTypes() attr.Type {
 	return types.ObjectType{
 		AttrTypes: map[string]attr.Type{
-<<<<<<< HEAD
 			"dns_mode":              types.StringType,
 			"gvc_link":              types.StringType,
 			"cert_challenge_type":   types.StringType,
@@ -37,12 +29,6 @@
 			"accept_all_hosts":      types.BoolType,
 			"accept_all_subdomains": types.BoolType,
 			"ports":                 types.ListType{ElemType: SpecPortsModel{}.AttributeTypes()},
-=======
-			"dns_mode":         types.StringType,
-			"gvc_link":         types.StringType,
-			"accept_all_hosts": types.BoolType,
-			"ports":            types.SetType{ElemType: SpecPortsModel{}.AttributeTypes()},
->>>>>>> b8091d44
 		},
 	}
 }
