package cpln

import (
	"context"
	"fmt"
	"os"
	"path"
	"regexp"
	"strings"
	"time"

	client "terraform-provider-cpln/internal/provider/client"

	"github.com/hashicorp/terraform-plugin-sdk/v2/diag"
	"github.com/hashicorp/terraform-plugin-sdk/v2/helper/schema"
)

/*** Main ***/
func resourceWorkload() *schema.Resource {

	return &schema.Resource{
		CreateContext: resourceWorkloadCreate,
		ReadContext:   resourceWorkloadRead,
		UpdateContext: resourceWorkloadUpdate,
		DeleteContext: resourceWorkloadDelete,
		Schema: map[string]*schema.Schema{
			"gvc": {
				Type:         schema.TypeString,
				Required:     true,
				ForceNew:     true,
				ValidateFunc: NameValidator,
			},
			"cpln_id": {
				Type:     schema.TypeString,
				Computed: true,
			},
			"name": {
				Type:         schema.TypeString,
				Required:     true,
				ForceNew:     true,
				ValidateFunc: NameValidator,
			},
			"description": {
				Type:             schema.TypeString,
				Optional:         true,
				ValidateFunc:     DescriptionValidator,
				DiffSuppressFunc: DiffSuppressDescription,
			},
			"tags": {
				Type:     schema.TypeMap,
				Optional: true,
				Elem: &schema.Schema{
					Type: schema.TypeString,
				},
				ValidateFunc: TagValidator,
			},
			"identity_link": {
				Type:         schema.TypeString,
				Optional:     true,
				ValidateFunc: LinkValidator,
			},
			"self_link": {
				Type:     schema.TypeString,
				Computed: true,
			},
			"type": {
				Type:         schema.TypeString,
				ForceNew:     true,
				Required:     true,
				ValidateFunc: WorkloadTypeValidator,
			},
			"container": {
				Type:     schema.TypeList,
				Required: true,
				MinItems: 1,
				MaxItems: 20,
				Elem: &schema.Resource{
					Schema: map[string]*schema.Schema{
						"name": {
							Type:     schema.TypeString,
							Required: true,
							ValidateFunc: func(val interface{}, key string) (warns []string, errs []error) {

								warns, errs = NameValidator(val, key)

								v := val.(string)

								if strings.HasPrefix(v, "cpln-") {
									errs = append(errs, fmt.Errorf("%q cannot start with 'cpln-', got: %s", key, v))
									return
								}

								if v == "istio-proxy" || v == "queue-proxy" || v == "istio-validation" || v == "cpln-envoy-assassin" || v == "cpln-writer-proxy" || v == "cpln-reader-proxy" || v == "cpln-dbaas-config" {
									errs = append(errs, fmt.Errorf("%q cannot be set to 'istio-proxy', 'queue-proxy', 'istio-validation', 'cpln-envoy-assassin', 'cpln-writer-proxy', 'cpln-reader-proxy', 'cpln-dbaas-config', got: %s", key, v))
								}

								return
							},
						},
						"image": {
							Type:     schema.TypeString,
							Required: true,
						},
						"port": {
							Type:         schema.TypeInt,
							Optional:     true,
							ValidateFunc: PortValidator,
						},
						"ports": {
							Type:     schema.TypeList,
							Optional: true,
							Elem: &schema.Resource{
								Schema: map[string]*schema.Schema{
									"protocol": {
										Type:         schema.TypeString,
										Optional:     true,
										ValidateFunc: PortProtocolValidator,
										Default:      "http",
									},
									"number": {
										Type:     schema.TypeInt,
										Required: true,
									},
								},
							},
						},
						"cpu": {
							Type:         schema.TypeString,
							Optional:     true,
							Default:      "50m",
							ValidateFunc: CpuMemoryValidator,
						},
						"memory": {
							Type:         schema.TypeString,
							Optional:     true,
							Default:      "128Mi",
							ValidateFunc: CpuMemoryValidator,
						},
						"working_directory": {
							Type:     schema.TypeString,
							Optional: true,
							ValidateFunc: func(val interface{}, key string) (warns []string, errs []error) {

								v := val.(string)
								v = path.Clean(v)

								if !path.IsAbs(v) {
									errs = append(errs, fmt.Errorf("%q must be an absolute path, got: %s", key, v))
								}

								return
							},
						},
						"command": {
							Type:     schema.TypeString,
							Optional: true,
						},
						"env": {
							Type:     schema.TypeMap,
							Optional: true,
							Elem: &schema.Schema{
								Type: schema.TypeString,
							},
							ValidateFunc: func(val interface{}, key string) (warns []string, errs []error) {

								v := val.(map[string]interface{})

								for name, value := range v {

									nameLower := strings.ToLower(name)

									if nameLower == "k_service" || nameLower == "k_configuration" || nameLower == "k_revision" {
										errs = append(errs, fmt.Errorf("%q cannot be 'K_SERVICE', 'K_CONFIGURATION', 'K_REVISION', got: %s", key, nameLower))
									}

									maxValueLength := 4 * 1024

									if len(value.(string)) > maxValueLength {
										errs = append(errs, fmt.Errorf("%q length cannot be > %d, got: %d", key, maxValueLength, len(value.(string))))
									}
								}

								return
							},
						},
						"inherit_env": {
							Type:     schema.TypeBool,
							Optional: true,
							Default:  false,
						},
						"args": {
							Type:     schema.TypeList,
							Optional: true,
							Elem: &schema.Schema{
								Type: schema.TypeString,
							},
						},
						"liveness_probe": {
							Type:     schema.TypeList,
							Optional: true,
							MaxItems: 1,
							Elem:     healthCheckSpec(),
						},
						"readiness_probe": {
							Type:     schema.TypeList,
							Optional: true,
							MaxItems: 1,
							Elem:     healthCheckSpec(),
						},
						"volume": {
							Type:     schema.TypeList,
							Optional: true,
							MaxItems: 5,
							Elem: &schema.Resource{
								Schema: map[string]*schema.Schema{
									"uri": {
										Type:     schema.TypeString,
										Required: true,
										ValidateFunc: func(val interface{}, key string) (warns []string, errs []error) {

											v := val.(string)

											re := regexp.MustCompile(`^(s3|gs|azureblob|azurefs|cpln|scratch):\/\/.+`)

											if !re.MatchString(v) {
												errs = append(errs, fmt.Errorf("%q must be in the form s3://bucket, gs://bucket, azureblob://storageAccount/container, azurefs://storageAccount/share, cpln://, scratch://, got: %s", key, v))
											}

											return
										},
									},
									"path": {
										Type:     schema.TypeString,
										Required: true,
										ValidateFunc: func(val interface{}, key string) (warns []string, errs []error) {

											v := val.(string)

											if !path.IsAbs(v) {
												errs = append(errs, fmt.Errorf("%q must be an absolute path, got: %s", key, v))
												return
											}

											v = path.Clean(v)
											v = strings.TrimRight(v, "/")

											if v == "/dev/log" || v == "/dev" || v == "/tmp" || v == "/var" || v == "/var/log" {
												errs = append(errs, fmt.Errorf("%q is set to a reserved path, got: %s", key, v))
											}

											return
										},
									},
								},
							},
						},
						"metrics": {
							Type:     schema.TypeList,
							Optional: true,
							MaxItems: 1,
							Elem: &schema.Resource{
								Schema: map[string]*schema.Schema{
									"port": {
										Type:         schema.TypeInt,
										Required:     true,
										ValidateFunc: PortValidator,
									},
									"path": {
										Type:     schema.TypeString,
										Required: true,
									},
								},
							},
						},
						"lifecycle": {
							Type:     schema.TypeList,
							Optional: true,
							MaxItems: 1,
							Elem: &schema.Resource{
								Schema: map[string]*schema.Schema{
									"post_start": {
										Type:     schema.TypeList,
										Optional: true,
										MaxItems: 1,
										Elem:     lifeCycleSpec(),
									},
									"pre_stop": {
										Type:     schema.TypeList,
										Optional: true,
										MaxItems: 1,
										Elem:     lifeCycleSpec(),
									},
								},
							},
						},
					},
				},
			},
			"options": {
				Type:     schema.TypeList,
				Required: true,
				MaxItems: 1,
				Elem: &schema.Resource{
					Schema: map[string]*schema.Schema{
						"capacity_ai": {
							Type:     schema.TypeBool,
							Optional: true,
							Default:  true,
						},
						"debug": {
							Type:     schema.TypeBool,
							Optional: true,
							Default:  false,
						},
						"suspend": {
							Type:     schema.TypeBool,
							Optional: true,
							Default:  false,
						},
						"timeout_seconds": {
							Type:     schema.TypeInt,
							Optional: true,
							Default:  5,
							ValidateFunc: func(val interface{}, key string) (warns []string, errs []error) {
								v := val.(int)
								if v < 1 || v > 3600 {
									errs = append(errs, fmt.Errorf("%q must be between 1 and 3600 inclusive, got: %d", key, v))
								}
								return
							},
						},
						"autoscaling": {
							Type:     schema.TypeList,
							Required: true,
							MaxItems: 1,
							Elem:     AutoScalingResource(),
						},
					},
				},
			},
			"local_options": {
				Type:     schema.TypeList,
				Optional: true,
				Elem: &schema.Resource{
					Schema: map[string]*schema.Schema{
						"location": {
							Type:     schema.TypeString,
							Required: true,
						},
						"capacity_ai": {
							Type:     schema.TypeBool,
							Optional: true,
							Default:  true,
						},
						"debug": {
							Type:     schema.TypeBool,
							Optional: true,
							Default:  false,
						},
						"suspend": {
							Type:     schema.TypeBool,
							Optional: true,
							Default:  false,
						},
						"timeout_seconds": {
							Type:     schema.TypeInt,
							Optional: true,
							Default:  5,
							ValidateFunc: func(val interface{}, key string) (warns []string, errs []error) {
								v := val.(int)
								if v < 1 || v > 3600 {
									errs = append(errs, fmt.Errorf("%q must be between 1 and 3600 inclusive, got: %d", key, v))
								}
								return
							},
						},
						"autoscaling": {
							Type:     schema.TypeList,
							Required: true,
							MaxItems: 1,
							Elem:     AutoScalingResource(),
						},
					},
				},
			},
			"firewall_spec": {
				Type:     schema.TypeList,
				Optional: true,
				MaxItems: 1,
				Elem: &schema.Resource{
					Schema: map[string]*schema.Schema{
						"external": {
							Type:     schema.TypeList,
							Optional: true,
							MaxItems: 1,
							Elem:     ExternalFirewallResource(),
						},
						"internal": {
							Type:     schema.TypeList,
							Optional: true,
							MaxItems: 1,
							Elem:     InternalFirewallResource(),
						},
					},
				},
			},
			"job": {
				Type:     schema.TypeList,
				Optional: true,
				MaxItems: 1,
				Elem: &schema.Resource{
					Schema: map[string]*schema.Schema{
						"schedule": {
							Type:     schema.TypeString,
							Required: true,
						},
						"concurrency_policy": {
							Type:     schema.TypeString,
							Optional: true,
							Default:  "Forbid",
						},
						"history_limit": {
							Type:     schema.TypeInt,
							Optional: true,
							Default:  5,
						},
						"restart_policy": {
							Type:     schema.TypeString,
							Optional: true,
							Default:  "Never",
						},
						"active_deadline_seconds": {
							Type:     schema.TypeInt,
							Optional: true,
						},
					},
				},
			},
			"status": {
				Type:     schema.TypeList,
				Computed: true,
				Elem: &schema.Resource{
					Schema: map[string]*schema.Schema{
						"parent_id": {
							Type:     schema.TypeString,
							Optional: true,
						},
						"canonical_endpoint": {
							Type:     schema.TypeString,
							Optional: true,
						},
						"endpoint": {
							Type:     schema.TypeString,
							Optional: true,
						},
						"internal_name": {
							Type:     schema.TypeString,
							Optional: true,
						},
						"current_replica_count": {
							Type:     schema.TypeInt,
							Optional: true,
						},
						"health_check": {
							Type:     schema.TypeList,
							Optional: true,
							Elem: &schema.Resource{
								Schema: map[string]*schema.Schema{
									"active": {
										Type:     schema.TypeBool,
										Required: true,
									},
									"success": {
										Type:     schema.TypeBool,
										Optional: true,
									},
									"code": {
										Type:     schema.TypeInt,
										Optional: true,
									},
									"message": {
										Type:     schema.TypeString,
										Optional: true,
									},
									"failures": {
										Type:     schema.TypeInt,
										Optional: true,
									},
									"successes": {
										Type:     schema.TypeInt,
										Optional: true,
									},
									"last_checked": {
										Type:     schema.TypeString,
										Optional: true,
									},
								},
							},
						},
					},
				},
			},
			"rollout_options": {
				Type:     schema.TypeList,
				Optional: true,
				MaxItems: 1,
				Elem: &schema.Resource{
					Schema: map[string]*schema.Schema{
						"min_ready_seconds": {
							Type:        schema.TypeInt,
							Optional:    true,
							Default:     0,
							Description: "The minimum number of seconds a container must run without crashing to be considered available",
						},
						"max_unavailable_replicas": {
							Type:     schema.TypeString,
							Optional: true,
						},
						"max_surge_replicas": {
							Type:     schema.TypeString,
							Optional: true,
						},
					},
				},
			},
<<<<<<< HEAD
=======
			"security_options": {
				Type:     schema.TypeList,
				Optional: true,
				MaxItems: 1,
				Elem: &schema.Resource{
					Schema: map[string]*schema.Schema{
						"file_system_group_id": {
							Type:        schema.TypeInt,
							Required:    true,
							Description: "The group id assigned to any mounted volume",
						},
					},
				},
			},
>>>>>>> 831aae36
		},
		Importer: &schema.ResourceImporter{
			StateContext: importStateWorkload,
		},
	}
}

func importStateWorkload(ctx context.Context, d *schema.ResourceData, meta interface{}) ([]*schema.ResourceData, error) {

	parts := strings.SplitN(d.Id(), ":", 2)

	if len(parts) != 2 || parts[0] == "" || parts[1] == "" {
		return nil, fmt.Errorf("unexpected format of ID (%s), expected gvc:workload", d.Id())
	}

	d.Set("gvc", parts[0])
	d.SetId(parts[1])

	return []*schema.ResourceData{d}, nil
}

func resourceWorkloadCreate(ctx context.Context, d *schema.ResourceData, m interface{}) diag.Diagnostics {

	// log.Printf("[INFO] Method: resourceWorkloadCreate")

	c := m.(*client.Client)

	gvcName := d.Get("gvc").(string)

	workload := client.Workload{}
	workload.Name = GetString(d.Get("name"))
	workload.Description = GetString(d.Get("description"))
	workload.Tags = GetStringMap(d.Get("tags"))
<<<<<<< HEAD

	buildContainers(d.Get("container").([]interface{}), &workload)
	buildOptions(d.Get("options").([]interface{}), &workload, false, c.Org)
	buildOptions(d.Get("local_options").([]interface{}), &workload, true, c.Org)
	buildFirewallSpec(d.Get("firewall_spec").([]interface{}), &workload, false)

	if d.Get("type") != nil {

		workloadType := strings.TrimSpace(d.Get("type").(string))

		if workloadType != "" {

			if workload.Spec == nil {
				workload.Spec = &client.WorkloadSpec{}
			}

			workload.Spec.Type = GetString(workloadType)
		}
=======
	workload.Spec = &client.WorkloadSpec{}

	buildContainers(d.Get("container").([]interface{}), workload.Spec)
	buildFirewallSpec(d.Get("firewall_spec").([]interface{}), workload.Spec)
	buildOptions(d.Get("options").([]interface{}), workload.Spec, false, c.Org)
	buildOptions(d.Get("local_options").([]interface{}), workload.Spec, true, c.Org)
	workload.Spec.Job = buildJobSpec(d.Get("job").([]interface{}))

	workload.Spec.Type = GetString(strings.TrimSpace(d.Get("type").(string)))

	if e := workloadSpecValidate(workload.Spec); e != nil {
		return e
>>>>>>> 831aae36
	}

	if d.Get("identity_link") != nil {

		identityLink := strings.TrimSpace(d.Get("identity_link").(string))

		if identityLink != "" {

<<<<<<< HEAD
			if workload.Spec == nil {
				workload.Spec = &client.WorkloadSpec{}
			}

=======
>>>>>>> 831aae36
			workload.Spec.IdentityLink = GetString(identityLink)
		}
	}

	if d.Get("rollout_options") != nil {
		rolloutOptions := buildRolloutOptions(d.Get("rollout_options").([]interface{}))
<<<<<<< HEAD
		if workload.Spec == nil {
			workload.Spec = &client.WorkloadSpec{}
		}
=======
>>>>>>> 831aae36

		workload.Spec.RolloutOptions = rolloutOptions
	}

<<<<<<< HEAD
	newWorkload, code, err := c.CreateWorkload(workload, gvcName)

	if code == 409 {
		return ResourceExistsHelper()
	}

	if err != nil {
		return diag.FromErr(err)
	}

=======
	if d.Get("security_options") != nil {
		securityOptions := buildSecurityOptions(d.Get("security_options").([]interface{}))

		workload.Spec.SecurityOptions = securityOptions
	}

	newWorkload, code, err := c.CreateWorkload(workload, gvcName)

	if code == 409 {
		return ResourceExistsHelper()
	}

	if err != nil {
		return diag.FromErr(err)
	}

>>>>>>> 831aae36
	return setWorkload(d, newWorkload, gvcName, c.Org, nil)
}

func resourceWorkloadRead(ctx context.Context, d *schema.ResourceData, m interface{}) diag.Diagnostics {

	// log.Printf("[INFO] Method: resourceWorkloadRead")

	workloadName := d.Id()
	gvcName := d.Get("gvc").(string)

	c := m.(*client.Client)
	workload, code, err := c.GetWorkload(workloadName, gvcName)

	if code == 404 {
		d.SetId("")
		return nil
	}

	if err != nil {
		return diag.FromErr(err)
	}

	if tfTest := os.Getenv("CPLN_TF_TEST"); tfTest == "true" {

		if workload.Status == nil {
			workload.Status = &client.WorkloadStatus{}
		}

		testEndpoint := "http://tf-test"

		workload.Status.Endpoint = &testEndpoint
		workload.Status.CanonicalEndpoint = &testEndpoint
	}

	var diags diag.Diagnostics
	count := 0

	for workload.Status == nil || workload.Status.Endpoint == nil || workload.Status.CanonicalEndpoint == nil || strings.TrimSpace(*workload.Status.Endpoint) == "" || strings.TrimSpace(*workload.Status.CanonicalEndpoint) == "" {

		if count++; count > 8 {
			// Exit loop after 120 seconds

			diags = append(diags, diag.Diagnostic{
				Severity: diag.Warning,
				Summary:  "Unable to obtain current status",
				Detail:   "Workload status is not available. Run 'terraform apply' again.",
			})

			break
		}

		// log.Printf("Waiting For Valid Status. Count: %d", count)

		time.Sleep(15 * time.Second)

		workload, _, err = c.GetWorkload(workloadName, gvcName)

		if err != nil {
			return diag.FromErr(err)
		}
	}

	// log.Printf("Before Calling SET: Endpoint: %s. Canonical: %s", workload.Status.Endpoint, workload.Status.CanonicalEndpoint)
<<<<<<< HEAD

	return setWorkload(d, workload, gvcName, c.Org, diags)
}

func resourceWorkloadUpdate(ctx context.Context, d *schema.ResourceData, m interface{}) diag.Diagnostics {

	// log.Printf("[INFO] Method: resourceWorkloadUpdate")

	if d.HasChanges("description", "tags", "type", "container", "options", "local_options", "firewall_spec", "identity_link", "rollout_options") {

		c := m.(*client.Client)

		gvcName := d.Get("gvc").(string)

		workloadToUpdate := client.Workload{}
		workloadToUpdate.Name = GetString(d.Get("name"))

		if d.HasChange("description") {
			workloadToUpdate.Description = GetDescriptionString(d.Get("description"), *workloadToUpdate.Name)
		}

		if d.HasChange("tags") {
			workloadToUpdate.Tags = GetTagChanges(d)
		}

		if d.HasChange("type") {

			if workloadToUpdate.Spec == nil {
				workloadToUpdate.Spec = &client.WorkloadSpec{}
				workloadToUpdate.Spec.Update = true
			}

			workloadToUpdate.Spec.Type = GetString(d.Get("type"))
		}

		if d.HasChange("container") {

			if workloadToUpdate.Spec == nil {
				workloadToUpdate.Spec = &client.WorkloadSpec{}
				workloadToUpdate.Spec.Update = true
			}

			buildContainers(d.Get("container").([]interface{}), &workloadToUpdate)
		}

		if d.HasChange("options") {

			if workloadToUpdate.Spec == nil {
				workloadToUpdate.Spec = &client.WorkloadSpec{}
				workloadToUpdate.Spec.Update = true
			}

			buildOptions(d.Get("options").([]interface{}), &workloadToUpdate, false, c.Org)
		}

		if d.HasChange("local_options") {

			if workloadToUpdate.Spec == nil {
				workloadToUpdate.Spec = &client.WorkloadSpec{}
				workloadToUpdate.Spec.Update = true
			}

			buildOptions(d.Get("local_options").([]interface{}), &workloadToUpdate, true, c.Org)
		}

		if d.HasChange("firewall_spec") {

			if workloadToUpdate.Spec == nil {
				workloadToUpdate.Spec = &client.WorkloadSpec{}
				workloadToUpdate.Spec.Update = true
			}

			buildFirewallSpec(d.Get("firewall_spec").([]interface{}), &workloadToUpdate, true)
		}

		if d.HasChange("rollout_options") {
			if workloadToUpdate.Spec == nil {
				workloadToUpdate.Spec = &client.WorkloadSpec{}
				workloadToUpdate.Spec.Update = true
			}

			workloadToUpdate.Spec.RolloutOptions = buildRolloutOptions(d.Get("rollout_options").([]interface{}))
		}

		if d.Get("identity_link") != nil {

			identityLink := strings.TrimSpace(d.Get("identity_link").(string))

			if identityLink != "" {

				if workloadToUpdate.Spec == nil {
					workloadToUpdate.Spec = &client.WorkloadSpec{}
					workloadToUpdate.Spec.Update = true
				}

				workloadToUpdate.Spec.IdentityLink = GetString(identityLink)
			}
		}

		updatedWorkload, _, err := c.UpdateWorkload(workloadToUpdate, gvcName)
		if err != nil {
			return diag.FromErr(err)
		}

		if tfTest := os.Getenv("CPLN_TF_TEST"); tfTest == "true" {

			if updatedWorkload.Status == nil {
				updatedWorkload.Status = &client.WorkloadStatus{}
			}

			testEndpoint := "http://tf-test"

			updatedWorkload.Status.Endpoint = &testEndpoint
			updatedWorkload.Status.CanonicalEndpoint = &testEndpoint
		}

		return setWorkload(d, updatedWorkload, gvcName, c.Org, nil)
	}

	return nil
}

func resourceWorkloadDelete(ctx context.Context, d *schema.ResourceData, m interface{}) diag.Diagnostics {

	// log.Printf("[INFO] Method: resourceWorkloadDelete")

=======

	return setWorkload(d, workload, gvcName, c.Org, diags)
}

func resourceWorkloadUpdate(ctx context.Context, d *schema.ResourceData, m interface{}) diag.Diagnostics {

	// log.Printf("[INFO] Method: resourceWorkloadUpdate")

	if d.HasChanges("description", "tags", "type", "container", "options", "local_options", "firewall_spec", "job", "identity_link", "rollout_options", "security_options") {

		c := m.(*client.Client)

		gvcName := d.Get("gvc").(string)

		workloadToUpdate := client.Workload{}
		workloadToUpdate.Name = GetString(d.Get("name"))
		workloadToUpdate.Description = GetDescriptionString(d.Get("description"), *workloadToUpdate.Name)
		workloadToUpdate.Tags = GetTagChanges(d)

		workloadToUpdate.SpecReplace = &client.WorkloadSpec{}
		workloadToUpdate.SpecReplace.Type = GetString(d.Get("type"))

		buildContainers(d.Get("container").([]interface{}), workloadToUpdate.SpecReplace)
		buildOptions(d.Get("options").([]interface{}), workloadToUpdate.SpecReplace, false, c.Org)
		buildOptions(d.Get("local_options").([]interface{}), workloadToUpdate.SpecReplace, true, c.Org)
		buildFirewallSpec(d.Get("firewall_spec").([]interface{}), workloadToUpdate.SpecReplace)
		workloadToUpdate.SpecReplace.Job = buildJobSpec(d.Get("job").([]interface{}))
		workloadToUpdate.SpecReplace.RolloutOptions = buildRolloutOptions(d.Get("rollout_options").([]interface{}))
		workloadToUpdate.SpecReplace.SecurityOptions = buildSecurityOptions(d.Get("security_options").([]interface{}))
		if d.Get("identity_link") != nil {

			if identityLink := strings.TrimSpace(d.Get("identity_link").(string)); identityLink != "" {
				workloadToUpdate.SpecReplace.IdentityLink = GetString(identityLink)
			}
		}

		if e := workloadSpecValidate(workloadToUpdate.SpecReplace); e != nil {
			return e
		}

		updatedWorkload, _, err := c.UpdateWorkload(workloadToUpdate, gvcName)
		if err != nil {
			return diag.FromErr(err)
		}

		if tfTest := os.Getenv("CPLN_TF_TEST"); tfTest == "true" {

			if updatedWorkload.Status == nil {
				updatedWorkload.Status = &client.WorkloadStatus{}
			}

			testEndpoint := "http://tf-test"

			updatedWorkload.Status.Endpoint = &testEndpoint
			updatedWorkload.Status.CanonicalEndpoint = &testEndpoint
		}

		return setWorkload(d, updatedWorkload, gvcName, c.Org, nil)
	}

	return nil
}

func resourceWorkloadDelete(ctx context.Context, d *schema.ResourceData, m interface{}) diag.Diagnostics {

	// log.Printf("[INFO] Method: resourceWorkloadDelete")

>>>>>>> 831aae36
	c := m.(*client.Client)
	err := c.DeleteWorkload(d.Id(), d.Get("gvc").(string))
	if err != nil {
		return diag.FromErr(err)
	}

	d.SetId("")

	return nil
}

func setWorkload(d *schema.ResourceData, workload *client.Workload, gvcName, org string, diags diag.Diagnostics) diag.Diagnostics {

	if workload == nil {
		d.SetId("")
		return nil
	}

	d.SetId(*workload.Name)

	if err := SetBase(d, workload.Base); err != nil {
		return diag.FromErr(err)
	}

	if workload.Spec != nil {
		if err := d.Set("container", flattenContainer(workload.Spec.Containers)); err != nil {
			return diag.FromErr(err)
		}

		if workload.Spec.DefaultOptions != nil {
			if err := d.Set("options", flattenOptions([]client.Options{*workload.Spec.DefaultOptions}, false, org)); err != nil {
				return diag.FromErr(err)
			}
		}

		if workload.Spec.LocalOptions != nil {
			if err := d.Set("local_options", flattenOptions(*workload.Spec.LocalOptions, true, org)); err != nil {
				return diag.FromErr(err)
			}
		}

		if err := d.Set("firewall_spec", flattenFirewallSpec(workload.Spec.FirewallConfig)); err != nil {
			return diag.FromErr(err)
		}

<<<<<<< HEAD
=======
		if err := d.Set("job", flattenJobSpec(workload.Spec.Job)); err != nil {
			return diag.FromErr(err)
		}

>>>>>>> 831aae36
		if err := d.Set("identity_link", workload.Spec.IdentityLink); err != nil {
			return diag.FromErr(err)
		}

		if err := d.Set("type", workload.Spec.Type); err != nil {
			return diag.FromErr(err)
		}

		if err := d.Set("rollout_options", flattenRolloutOptions(workload.Spec.RolloutOptions)); err != nil {
			return diag.FromErr(err)
		}
<<<<<<< HEAD
=======

		if err := d.Set("security_options", flattenSecurityOptions(workload.Spec.SecurityOptions)); err != nil {
			return diag.FromErr(err)
		}
>>>>>>> 831aae36
	}

	if err := d.Set("status", flattenWorkloadStatus(workload.Status)); err != nil {
		return diag.FromErr(err)
	}

	if err := SetSelfLink(workload.Links, d); err != nil {
		return diag.FromErr(err)
	}

	return diags
}

<<<<<<< HEAD
/*** Build ***/
func buildContainers(containers []interface{}, workload *client.Workload) {
=======
func buildContainers(containers []interface{}, workloadSpec *client.WorkloadSpec) {

	if containers == nil {
		return
	}
>>>>>>> 831aae36

	newContainers := []client.ContainerSpec{}

	for _, container := range containers {

		c := container.(map[string]interface{})

		newContainer := client.ContainerSpec{
			Name:             GetString(c["name"].(string)),
			Image:            GetString(c["image"].(string)),
			Memory:           GetString(c["memory"].(string)),
			CPU:              GetString(c["cpu"].(string)),
			Command:          GetString(c["command"].(string)),
			InheritEnv:       GetBool(c["inherit_env"].(bool)),
			WorkingDirectory: GetString(c["working_directory"].(string)),
		}

		if c["port"] != nil {
			newContainer.Port = GetPortInt(c["port"])
		}

		if c["ports"] != nil {
			newContainer.Ports = buildPortSpec(c["ports"].([]interface{}))
		}

		argArray := []string{}

		for _, value := range c["args"].([]interface{}) {
			argArray = append(argArray, value.(string))
		}

		if len(argArray) > 0 {
			newContainer.Args = &argArray
		}

		envArray := []client.NameValue{}

		keys, m := MapSortHelper(c["env"])

		for _, k := range keys {

			name := k
			value := m[k].(string)

			newEnv := client.NameValue{
				Name:  &name,
				Value: &value,
			}

			envArray = append(envArray, newEnv)
		}

		if len(envArray) > 0 {
			newContainer.Env = &envArray
		}

		if c["readiness_probe"] != nil {
			newContainer.ReadinessProbe = buildHealthCheckSpec(c["readiness_probe"].([]interface{}))
		}

		if c["liveness_probe"] != nil {
			newContainer.LivenessProbe = buildHealthCheckSpec(c["liveness_probe"].([]interface{}))
		}

		if c["volume"] != nil {
			newContainer.Volumes = buildVolumeSpec(c["volume"].([]interface{}))
		}

		if c["metrics"] != nil {
			newContainer.Metrics = buildMetrics(c["metrics"].([]interface{}))
		}

		if c["lifecycle"] != nil {
			buildLifeCycleSpec(c["lifecycle"].([]interface{}), &newContainer)
		}

		newContainers = append(newContainers, newContainer)
	}

	workloadSpec.Containers = &newContainers
}

func buildPortSpec(ports []interface{}) *[]client.PortSpec {

	if len(ports) > 0 {
		output := []client.PortSpec{}

		for _, value := range ports {

			v := value.(map[string]interface{})

			protocol := v["protocol"].(string)
			number := v["number"].(int)

			localPort := client.PortSpec{
				Protocol: &protocol,
				Number:   &number,
			}

			output = append(output, localPort)
		}

		return &output
	}

	return nil
}

func buildVolumeSpec(volumes []interface{}) *[]client.VolumeSpec {

	if len(volumes) > 0 {
		output := []client.VolumeSpec{}

		for _, value := range volumes {

			v := value.(map[string]interface{})

			uri := v["uri"].(string)
			path := v["path"].(string)

			localVolume := client.VolumeSpec{
				Uri:  &uri,
				Path: &path,
			}

			output = append(output, localVolume)
		}

		return &output
	}

	return nil
}

func buildMetrics(metrics []interface{}) *client.Metrics {

	if len(metrics) == 1 {

		v := metrics[0].(map[string]interface{})

		path := v["path"].(string)
		port := v["port"].(int)

		localMetric := client.Metrics{
			Path: &path,
			Port: &port,
		}

		return &localMetric
	}

	return nil
}

func buildHealthCheckSpec(healthCheck []interface{}) *client.HealthCheckSpec {

	if len(healthCheck) > 0 {

		output := client.HealthCheckSpec{}

		hc := healthCheck[0].(map[string]interface{})

		initDelaySeconds := hc["initial_delay_seconds"].(int)
		periodSeconds := hc["period_seconds"].(int)
		timeoutSeconds := hc["timeout_seconds"].(int)
		successThreshold := hc["success_threshold"].(int)
		failureThreshold := hc["failure_threshold"].(int)

		output.InitialDelaySeconds = &initDelaySeconds
		output.PeriodSeconds = &periodSeconds
		output.TimeoutSeconds = &timeoutSeconds
		output.SuccessThreshold = &successThreshold
		output.FailureThreshold = &failureThreshold

		if hc["exec"] != nil {

			exec := hc["exec"].([]interface{})

			if len(exec) > 0 && exec[0] != nil {
				e := exec[0].(map[string]interface{})
				commands := []string{}

				for _, k := range e["command"].([]interface{}) {
					if k != nil {
						commands = append(commands, k.(string))
					} else {
						commands = append(commands, "")
					}
				}

				if len(commands) > 0 {
					output.Exec = &client.Exec{}
					output.Exec.Command = &commands
				}
			}
		}

		if hc["tcp_socket"] != nil {
			tcp := hc["tcp_socket"].([]interface{})

			if len(tcp) > 0 {

				output.TCPSocket = &client.TCPSocket{}

				if tcp[0] != nil {
					t := tcp[0].(map[string]interface{})
					port := t["port"].(int)
					output.TCPSocket.Port = GetPortInt(port)
				}
			}
		}

		if hc["http_get"] != nil {

			http := hc["http_get"].([]interface{})

			if len(http) > 0 {

				output.HTTPGet = &client.HTTPGet{}

				h := http[0].(map[string]interface{})

				path := h["path"].(string)
				port := h["port"].(int)
				scheme := h["scheme"].(string)

				output.HTTPGet.Path = &path
				output.HTTPGet.Port = GetPortInt(port)
				output.HTTPGet.Scheme = &scheme

				keys, m := MapSortHelper(h["http_headers"])

				httpHeaders := []client.NameValue{}

				for _, k := range keys {

					name := k
					value := m[k].(string)

					newHeader := client.NameValue{
						Name:  &name,
						Value: &value,
					}

					httpHeaders = append(httpHeaders, newHeader)
				}

				if len(httpHeaders) > 0 {
					output.HTTPGet.HTTPHeaders = &httpHeaders
				}

			}
		}

		return &output
	}

	return nil
}

func buildLifeCycleSpec(lifecycle []interface{}, containerSpec *client.ContainerSpec) {

	if len(lifecycle) > 0 {

		containerSpec.LifeCycle = &client.LifeCycleSpec{}

		if lifecycle[0] != nil {

			lc := lifecycle[0].(map[string]interface{})

			// Set struct fields
			if lc["post_start"] != nil {

				containerSpec.LifeCycle.PostStart = &client.LifeCycleInner{}

				ps := lc["post_start"].([]interface{})

				if len(ps) > 0 && ps[0] != nil {

					psMap := ps[0].(map[string]interface{})
					exec := psMap["exec"].([]interface{})

					if len(exec) > 0 {

						containerSpec.LifeCycle.PostStart.Exec = &client.Exec{}
						containerSpec.LifeCycle.PostStart.Exec.Command = buildCommand(exec)
					}
				}
			}

			if lc["pre_stop"] != nil {

				containerSpec.LifeCycle.PreStop = &client.LifeCycleInner{}

				ps := lc["pre_stop"].([]interface{})

				if len(ps) > 0 && ps[0] != nil {

					psMap := ps[0].(map[string]interface{})
					exec := psMap["exec"].([]interface{})

					if len(exec) > 0 {

						containerSpec.LifeCycle.PreStop.Exec = &client.Exec{}
						containerSpec.LifeCycle.PreStop.Exec.Command = buildCommand(exec)
					}
				}
			}
		}

	}
}

func buildOptions(options []interface{}, workloadSpec *client.WorkloadSpec, localOptions bool, org string) {

	if options == nil {
		return
	}

	output := []client.Options{}

	if len(options) > 0 {

		for _, o := range options {

			option := o.(map[string]interface{})

			newOptions := client.Options{}

			if localOptions {
				newOptions.Location = GetString(fmt.Sprintf("/org/%s/location/%s", org, option["location"].(string)))
			}

			newOptions.CapacityAI = GetBool(option["capacity_ai"])
			newOptions.TimeoutSeconds = GetInt(option["timeout_seconds"])
			newOptions.Debug = GetBool(option["debug"])
			newOptions.Suspend = GetBool(option["suspend"])

			autoScaling := option["autoscaling"].([]interface{})

			if len(autoScaling) > 0 {

				as := autoScaling[0].(map[string]interface{})

				cas := client.AutoScaling{

					Metric:           GetString(as["metric"]),
					MetricPercentile: GetString(as["metric_percentile"]),
					Target:           GetInt(as["target"]),
					MaxScale:         GetInt(as["max_scale"]),
					MinScale:         GetInt(as["min_scale"]),
					MaxConcurrency:   GetInt(as["max_concurrency"]),
					ScaleToZeroDelay: GetInt(as["scale_to_zero_delay"]),
				}

				newOptions.AutoScaling = &cas
			}

			output = append(output, newOptions)
		}
	}

	if workloadSpec == nil {
		workloadSpec = &client.WorkloadSpec{}
	}

	if localOptions {
		workloadSpec.LocalOptions = &output
	} else {
		workloadSpec.DefaultOptions = &output[0]
	}
}

func buildFirewallSpec(specs []interface{}, workloadSpec *client.WorkloadSpec) {

	if len(specs) > 0 {

		newSpec := client.FirewallSpec{}
		workloadSpec.FirewallConfig = &newSpec

		if specs[0] == nil {
			return
		}

		spec := specs[0].(map[string]interface{})
		external := spec["external"].([]interface{})

		if len(external) > 0 {

			we := client.FirewallSpecExternal{}
			newSpec.External = &we

			if external[0] != nil {

				e := external[0].(map[string]interface{})

				if e["inbound_allow_cidr"] != nil {
					inboundAllowCIDR := []string{}

					for _, value := range e["inbound_allow_cidr"].(*schema.Set).List() {
						inboundAllowCIDR = append(inboundAllowCIDR, value.(string))
					}

					if len(inboundAllowCIDR) > 0 {
						we.InboundAllowCIDR = &inboundAllowCIDR
					}
				}

				if e["outbound_allow_cidr"] != nil {
					outboundAllowCIDR := []string{}

					for _, value := range e["outbound_allow_cidr"].(*schema.Set).List() {
						outboundAllowCIDR = append(outboundAllowCIDR, value.(string))
					}

					if len(outboundAllowCIDR) > 0 {
						we.OutboundAllowCIDR = &outboundAllowCIDR
					}
				}

				if e["outbound_allow_hostname"] != nil {
					outboundAllowHostname := []string{}

					for _, value := range e["outbound_allow_hostname"].(*schema.Set).List() {
						outboundAllowHostname = append(outboundAllowHostname, value.(string))
					}

					if len(outboundAllowHostname) > 0 {
						we.OutboundAllowHostname = &outboundAllowHostname
					}
				}
			}

		}

		internal := spec["internal"].([]interface{})

		if len(internal) > 0 {

			wi := client.FirewallSpecInternal{}
			newSpec.Internal = &wi

			if internal[0] != nil {

				i := internal[0].(map[string]interface{})

				wi.InboundAllowType = GetString(i["inbound_allow_type"])

				if i["inbound_allow_workload"] != nil {
					inboundAllowWorkload := []string{}

					for _, value := range i["inbound_allow_workload"].(*schema.Set).List() {
						inboundAllowWorkload = append(inboundAllowWorkload, value.(string))
					}

					if len(inboundAllowWorkload) > 0 {
						wi.InboundAllowWorkload = &inboundAllowWorkload
					}
				}
			}
		}
	}
}

func buildJobSpec(specs []interface{}) *client.JobSpec {

	if len(specs) > 0 && specs[0] != nil {

		result := &client.JobSpec{}

		spec := specs[0].(map[string]interface{})

		if spec["schedule"] != nil {
			result.Schedule = GetString(spec["schedule"].(string))
		}

		if spec["concurrency_policy"] != nil {
			result.ConcurrencyPolicy = GetString(spec["concurrency_policy"].(string))
		}

<<<<<<< HEAD
func buildRolloutOptions(specs []interface{}) *client.RolloutOptions {
	if len(specs) == 0 || specs[0] == nil {
		return nil
	}

	spec := specs[0].(map[string]interface{})
	output := client.RolloutOptions{}

	if spec["min_ready_seconds"] != nil {
		output.MinReadySeconds = GetInt(spec["min_ready_seconds"].(int))
	}

	if spec["max_unavailable_replicas"] != nil {
		output.MaxUnavailableReplicas = GetString(spec["max_unavailable_replicas"].(string))
	}

	if spec["max_surge_replicas"] != nil {
		output.MaxSurgeReplicas = GetString(spec["max_surge_replicas"].(string))
	}

	return &output
}
=======
		if spec["history_limit"] != nil {
			result.HistoryLimit = GetInt(spec["history_limit"].(int))
		}
>>>>>>> 831aae36

		if spec["restart_policy"] != nil {
			result.RestartPolicy = GetString(spec["restart_policy"].(string))
		}

		if spec["active_deadline_seconds"] != nil {

			if spec["active_deadline_seconds"].(int) == 0 {
				result.ActiveDeadlineSeconds = nil
			} else {
				result.ActiveDeadlineSeconds = GetInt(spec["active_deadline_seconds"].(int))
			}
		}

		return result
	}

	return nil
}

<<<<<<< HEAD
/*** Flatten ***/
func flattenWorkloadStatus(status *client.WorkloadStatus) []interface{} {

	if status != nil {

		fs := make(map[string]interface{})

		if status.ParentID != nil {
			fs["parent_id"] = *status.ParentID
		}

		if status.Endpoint != nil {
			fs["endpoint"] = *status.Endpoint
		}

		if status.CanonicalEndpoint != nil {
			fs["canonical_endpoint"] = *status.CanonicalEndpoint
		}

		if status.InternalName != nil {
			fs["internal_name"] = *status.InternalName
		}

		if status.CurrentReplicaCount != nil {
			fs["current_replica_count"] = *status.CurrentReplicaCount
		}

		if status.HealthCheck != nil {
			healthCheck := make(map[string]interface{})

			if status.HealthCheck.Active != nil {
				healthCheck["active"] = *status.HealthCheck.Active
			}

=======
func buildRolloutOptions(specs []interface{}) *client.RolloutOptions {

	if len(specs) == 0 || specs[0] == nil {
		return nil
	}

	spec := specs[0].(map[string]interface{})
	output := client.RolloutOptions{}

	if spec["min_ready_seconds"] != nil {
		output.MinReadySeconds = GetInt(spec["min_ready_seconds"].(int))
	}

	if spec["max_unavailable_replicas"] != nil {
		output.MaxUnavailableReplicas = GetString(spec["max_unavailable_replicas"].(string))
	}

	if spec["max_surge_replicas"] != nil {
		output.MaxSurgeReplicas = GetString(spec["max_surge_replicas"].(string))
	}

	return &output
}

func buildSecurityOptions(specs []interface{}) *client.SecurityOptions {
	if len(specs) == 0 || specs[0] == nil {
		return nil
	}

	spec := specs[0].(map[string]interface{})
	output := client.SecurityOptions{
		FileSystemGroupID: GetInt(spec["file_system_group_id"].(int)),
	}

	return &output
}

func buildCommand(exec []interface{}) *[]string {

	if len(exec) > 0 {

		output := []string{}

		if exec[0] == nil {
			return &output
		}

		e := exec[0].(map[string]interface{})

		if e["command"] != nil {

			for _, k := range e["command"].([]interface{}) {
				if k != nil {
					output = append(output, k.(string))
				} else {
					output = append(output, "")
				}
			}

			return &output
		}
	}

	return nil
}

/*** Flatten ***/

func flattenWorkloadStatus(status *client.WorkloadStatus) []interface{} {

	if status != nil {

		fs := make(map[string]interface{})

		if status.ParentID != nil {
			fs["parent_id"] = *status.ParentID
		}

		if status.Endpoint != nil {
			fs["endpoint"] = *status.Endpoint
		}

		if status.CanonicalEndpoint != nil {
			fs["canonical_endpoint"] = *status.CanonicalEndpoint
		}

		if status.InternalName != nil {
			fs["internal_name"] = *status.InternalName
		}

		if status.CurrentReplicaCount != nil {
			fs["current_replica_count"] = *status.CurrentReplicaCount
		}

		if status.HealthCheck != nil {
			healthCheck := make(map[string]interface{})

			if status.HealthCheck.Active != nil {
				healthCheck["active"] = *status.HealthCheck.Active
			}

>>>>>>> 831aae36
			if status.HealthCheck.Success != nil {
				healthCheck["success"] = *status.HealthCheck.Success
			}

			if status.HealthCheck.Code != nil {
				healthCheck["code"] = *status.HealthCheck.Code
			}

			if status.HealthCheck.Message != nil {
				healthCheck["message"] = *status.HealthCheck.Message
			}

			if status.HealthCheck.Failures != nil {
				healthCheck["failures"] = *status.HealthCheck.Failures
			}

			if status.HealthCheck.Successes != nil {
				healthCheck["successes"] = *status.HealthCheck.Successes
			}

			if status.HealthCheck.LastChecked != nil {
				healthCheck["last_checked"] = *status.HealthCheck.LastChecked
			}

			fs["health_check"] = healthCheck
		}

		output := []interface{}{
			fs,
		}

		return output
	}

	return nil
}

func flattenContainer(containers *[]client.ContainerSpec) []interface{} {

	if containers != nil && len(*containers) > 0 {

		cs := make([]interface{}, len(*containers))

		for i, container := range *containers {

			c := make(map[string]interface{})

			c["name"] = *container.Name
			c["image"] = *container.Image

			if container.Port != nil && *container.Port > 0 {
				c["port"] = *container.Port
			}

			if container.Ports != nil {
				c["ports"] = flattenPortSpec(container.Ports)
			}

			c["memory"] = *container.Memory
			c["cpu"] = *container.CPU

			if container.Command != nil {
				c["command"] = *container.Command
			}

			if container.InheritEnv != nil {
				c["inherit_env"] = *container.InheritEnv
			}

			if container.WorkingDirectory != nil {
				c["working_directory"] = *container.WorkingDirectory
			}

			if container.Args != nil && len(*container.Args) > 0 {
				c["args"] = []interface{}{}

				for _, arg := range *container.Args {
					c["args"] = append(c["args"].([]interface{}), arg)
				}
			}

			if container.Env != nil && len(*container.Env) > 0 {
				envs := make(map[string]interface{})

				for _, env := range *container.Env {
					envs[*env.Name] = *env.Value
				}

				c["env"] = envs
			}

			if container.LivenessProbe != nil {
				c["liveness_probe"] = flattenHealthCheckSpec(container.LivenessProbe)
			}

			if container.ReadinessProbe != nil {
				c["readiness_probe"] = flattenHealthCheckSpec(container.ReadinessProbe)
			}

			if container.Volumes != nil {
				c["volume"] = flattenVolumeSpec(container.Volumes)
			}

			if container.Metrics != nil {
				c["metrics"] = flattenMetrics(container.Metrics)
			}

			if container.LifeCycle != nil {
				c["lifecycle"] = flattenLifeCycle(container.LifeCycle)
			}

			cs[i] = c
		}

		return cs
	}

	return nil
}

func flattenVolumeSpec(volumes *[]client.VolumeSpec) []interface{} {

	if volumes != nil && len(*volumes) > 0 {

		output := []interface{}{}

		for _, volume := range *volumes {

			v := map[string]interface{}{}

			if volume.Uri != nil {
				v["uri"] = *volume.Uri
			}

			if volume.Path != nil {
				v["path"] = *volume.Path
			}

			output = append(output, v)
		}

		return output
	}

	return nil
}

func flattenPortSpec(ports *[]client.PortSpec) []interface{} {

	if ports != nil && len(*ports) > 0 {

		output := []interface{}{}

		for _, port := range *ports {

			v := map[string]interface{}{}

			if port.Protocol != nil {
				v["protocol"] = *port.Protocol
			}

			if port.Number != nil {
				v["number"] = *port.Number
			}

			output = append(output, v)
		}

		return output
	}

	return nil
}

func flattenMetrics(metrics *client.Metrics) []interface{} {

	if metrics != nil {

		output := []interface{}{}

		m := map[string]interface{}{}

		if metrics.Path != nil {
			m["path"] = *metrics.Path
		}

		if metrics.Port != nil {
			m["port"] = *metrics.Port
		}

		output = append(output, m)

		return output
	}

	return nil
}

func flattenHealthCheckSpec(healthCheck *client.HealthCheckSpec) []interface{} {

	if healthCheck != nil {

		hc := map[string]interface{}{}

		if healthCheck.InitialDelaySeconds != nil {
			hc["initial_delay_seconds"] = *healthCheck.InitialDelaySeconds
		}

		if healthCheck.PeriodSeconds != nil {
			hc["period_seconds"] = *healthCheck.PeriodSeconds
		}

		if healthCheck.TimeoutSeconds != nil {
			hc["timeout_seconds"] = *healthCheck.TimeoutSeconds
		}

		if healthCheck.SuccessThreshold != nil {
			hc["success_threshold"] = *healthCheck.SuccessThreshold
		}

		if healthCheck.FailureThreshold != nil {
			hc["failure_threshold"] = *healthCheck.FailureThreshold
		}

		if healthCheck.Exec != nil && len(*healthCheck.Exec.Command) > 0 {
			e := make(map[string]interface{})
			e["command"] = *healthCheck.Exec.Command
			hc["exec"] = []interface{}{e}
		}

		if healthCheck.TCPSocket != nil {
			t := make(map[string]interface{})

			if healthCheck.TCPSocket.Port != nil && *healthCheck.TCPSocket.Port > 0 {
				t["port"] = *healthCheck.TCPSocket.Port
			}

			ti := []interface{}{t}
			hc["tcp_socket"] = ti
		}

		if healthCheck.HTTPGet != nil {
			h := make(map[string]interface{})
			h["path"] = *healthCheck.HTTPGet.Path

			if healthCheck.HTTPGet.Port != nil && *healthCheck.HTTPGet.Port > 0 {
				h["port"] = *healthCheck.HTTPGet.Port
			}

			if healthCheck.HTTPGet.Scheme != nil {
				h["scheme"] = *healthCheck.HTTPGet.Scheme
			}

			headers := make(map[string]interface{})

			if healthCheck.HTTPGet.HTTPHeaders != nil {
				for _, header := range *healthCheck.HTTPGet.HTTPHeaders {
					if header.Value != nil {
						headers[*header.Name] = *header.Value
					} else {
						headers[*header.Name] = ""
					}
				}
			}

			h["http_headers"] = headers
			hi := []interface{}{h}
			hc["http_get"] = hi
		}

		return []interface{}{hc}
	}

	return nil
}

func flattenOptions(options []client.Options, localOptions bool, org string) []interface{} {

	if len(options) > 0 {

		output := []interface{}{}

		for _, o := range options {

			option := make(map[string]interface{})

			if localOptions && o.Location != nil {
				option["location"] = strings.TrimPrefix(*o.Location, fmt.Sprintf("/org/%s/location/", org))
			}

			if o.CapacityAI != nil {
				option["capacity_ai"] = *o.CapacityAI
			}

			if o.TimeoutSeconds != nil {
				option["timeout_seconds"] = *o.TimeoutSeconds
			}

			if o.Debug != nil {
				option["debug"] = *o.Debug
			}

			if o.Suspend != nil {
				option["suspend"] = *o.Suspend
			}

			as := make(map[string]interface{})

			if o.AutoScaling != nil {

				if o.AutoScaling.Metric != nil {
					as["metric"] = *o.AutoScaling.Metric
				}

				if o.AutoScaling.MetricPercentile != nil {
					as["metric_percentile"] = *o.AutoScaling.MetricPercentile
				}

				if o.AutoScaling.Target != nil {
					as["target"] = *o.AutoScaling.Target
				}

				if o.AutoScaling.MaxScale != nil {
					as["max_scale"] = *o.AutoScaling.MaxScale
				}

				if o.AutoScaling.MinScale != nil {
					as["min_scale"] = *o.AutoScaling.MinScale
				}

				if o.AutoScaling.MaxConcurrency != nil {
					as["max_concurrency"] = *o.AutoScaling.MaxConcurrency
				}

				if o.AutoScaling.ScaleToZeroDelay != nil {
					as["scale_to_zero_delay"] = *o.AutoScaling.ScaleToZeroDelay
				}
				autoScaling := make([]interface{}, 1)
				autoScaling[0] = as
				option["autoscaling"] = autoScaling
			}

			output = append(output, option)
		}

		return output
	}

	return nil
}

func flattenFirewallSpec(spec *client.FirewallSpec) []interface{} {

	if spec != nil {

		localSpec := make(map[string]interface{})

		if spec.External != nil {

			external := make(map[string]interface{})

			if spec.External.InboundAllowCIDR != nil && len(*spec.External.InboundAllowCIDR) > 0 {
				external["inbound_allow_cidr"] = []interface{}{}

				for _, arg := range *spec.External.InboundAllowCIDR {
					external["inbound_allow_cidr"] = append(external["inbound_allow_cidr"].([]interface{}), arg)
				}
			}

			if spec.External.OutboundAllowCIDR != nil && len(*spec.External.OutboundAllowCIDR) > 0 {
				external["outbound_allow_cidr"] = []interface{}{}

				for _, arg := range *spec.External.OutboundAllowCIDR {
					external["outbound_allow_cidr"] = append(external["outbound_allow_cidr"].([]interface{}), arg)
				}
			}

			if spec.External.OutboundAllowHostname != nil && len(*spec.External.OutboundAllowHostname) > 0 {
				external["outbound_allow_hostname"] = []interface{}{}

				for _, arg := range *spec.External.OutboundAllowHostname {
					external["outbound_allow_hostname"] = append(external["outbound_allow_hostname"].([]interface{}), arg)
				}
			}

			e := make([]interface{}, 1)
			e[0] = external
			localSpec["external"] = e
		}

		if spec.Internal != nil {

			internal := make(map[string]interface{})

			if spec.Internal.InboundAllowType != nil {
				internal["inbound_allow_type"] = *spec.Internal.InboundAllowType
			}

			if spec.Internal.InboundAllowWorkload != nil && len(*spec.Internal.InboundAllowWorkload) > 0 {
				internal["inbound_allow_workload"] = []interface{}{}

				for _, arg := range *spec.Internal.InboundAllowWorkload {
					internal["inbound_allow_workload"] = append(internal["inbound_allow_workload"].([]interface{}), arg)
				}
			}

			i := make([]interface{}, 1)
			i[0] = internal
			localSpec["internal"] = i
		}

		c := make([]interface{}, 1)
		c[0] = localSpec

		return c
	}

	return nil
}

func flattenJobSpec(spec *client.JobSpec) []interface{} {

	if spec == nil {
		return nil
	}

	result := make(map[string]interface{})

	if spec.Schedule != nil {
		result["schedule"] = *spec.Schedule
	}

	if spec.ConcurrencyPolicy != nil {
		result["concurrency_policy"] = *spec.ConcurrencyPolicy
	}

	if spec.HistoryLimit != nil {
		result["history_limit"] = *spec.HistoryLimit
	}

	if spec.RestartPolicy != nil {
		result["restart_policy"] = *spec.RestartPolicy
	}

	if spec.ActiveDeadlineSeconds != nil {
		result["active_deadline_seconds"] = *spec.ActiveDeadlineSeconds
	}

	return []interface{}{
		result,
	}
}

func flattenLifeCycle(spec *client.LifeCycleSpec) []interface{} {

	if spec != nil {

		lc := map[string]interface{}{}

		if spec.PostStart != nil {

			postStart := make(map[string]interface{})

			if spec.PostStart.Exec != nil {

				exec := make(map[string]interface{})

				if spec.PostStart.Exec.Command != nil && len(*spec.PostStart.Exec.Command) > 0 {
					exec["command"] = []interface{}{}

					for _, command := range *spec.PostStart.Exec.Command {
						exec["command"] = append(exec["command"].([]interface{}), command)
					}
				}

				postStart["exec"] = []interface{}{exec}
			}

			lc["post_start"] = []interface{}{postStart}
		}

		if spec.PreStop != nil {

			preStop := make(map[string]interface{})

			if spec.PreStop.Exec != nil {

				exec := make(map[string]interface{})

				if spec.PreStop.Exec.Command != nil && len(*spec.PreStop.Exec.Command) > 0 {
					exec["command"] = []interface{}{}

					for _, command := range *spec.PreStop.Exec.Command {
						exec["command"] = append(exec["command"].([]interface{}), command)
					}

					preStop["exec"] = []interface{}{exec}
				}

				lc["pre_stop"] = []interface{}{preStop}
			}

			lc["pre_stop"] = []interface{}{preStop}
		}

		return []interface{}{lc}
	}

	return nil
}

func flattenRolloutOptions(spec *client.RolloutOptions) []interface{} {

	if spec == nil {
		return nil
	}

	rolloutOptions := map[string]interface{}{}

	if spec.MinReadySeconds != nil {
		rolloutOptions["min_ready_seconds"] = *spec.MinReadySeconds
	}

	if spec.MaxUnavailableReplicas != nil {
		rolloutOptions["max_unavailable_replicas"] = *spec.MaxUnavailableReplicas
	}

	if spec.MaxSurgeReplicas != nil {
		rolloutOptions["max_surge_replicas"] = *spec.MaxSurgeReplicas
	}

	return []interface{}{
		rolloutOptions,
	}
}

func flattenSecurityOptions(spec *client.SecurityOptions) []interface{} {
	if spec == nil {
		return nil
	}

	securityOptions := map[string]interface{}{
		"file_system_group_id": *spec.FileSystemGroupID,
	}

	return []interface{}{
		securityOptions,
	}
}

/*** Helpers ***/
func AutoScalingResource() *schema.Resource {
	return &schema.Resource{
		Schema: map[string]*schema.Schema{
			"metric": {
				Type:     schema.TypeString,
				Optional: true,
				ValidateFunc: func(val interface{}, key string) (warns []string, errs []error) {

					v := val.(string)

					if v != "concurrency" && v != "cpu" && v != "rps" && v != "latency" {
						errs = append(errs, fmt.Errorf("%q must be 'concurrency', 'cpu', 'latency' or 'rps', got: %s", key, v))
					}

					return
				},
			},
			"metric_percentile": {
				Type:     schema.TypeString,
				Optional: true,
				ValidateFunc: func(val interface{}, key string) (warns []string, errs []error) {

					v := val.(string)

					if v != "p50" && v != "p75" && v != "p99" {
						errs = append(errs, fmt.Errorf("%q must be 'p50', 'p75' or 'p99', got: %s", key, v))
					}

<<<<<<< HEAD
	return []interface{}{lc}
}

func flattenRolloutOptions(spec *client.RolloutOptions) []interface{} {
	if spec == nil {
		return nil
	}

	rolloutOptions := map[string]interface{}{}

	if spec.MinReadySeconds != nil {
		rolloutOptions["min_ready_seconds"] = *spec.MinReadySeconds
	}

	if spec.MaxUnavailableReplicas != nil {
		rolloutOptions["max_unavailable_replicas"] = *spec.MaxUnavailableReplicas
	}

	if spec.MaxSurgeReplicas != nil {
		rolloutOptions["max_surge_replicas"] = *spec.MaxSurgeReplicas
	}

	return []interface{}{
		rolloutOptions,
	}
}

/*** Helpers ***/
func AutoScalingResource() *schema.Resource {
	return &schema.Resource{
		Schema: map[string]*schema.Schema{
			"metric": {
				Type:     schema.TypeString,
				Optional: true,
				// Default:  "concurrency",
				ValidateFunc: func(val interface{}, key string) (warns []string, errs []error) {

					v := val.(string)

					if v != "concurrency" && v != "cpu" && v != "rps" && v != "latency" && v != "disabled" {
						errs = append(errs, fmt.Errorf("%q must be 'concurrency', 'cpu', 'rps', 'latency' or 'disabled', got: %s", key, v))
					}

					return
				},
			},
			"metric_percentile": {
				Type:     schema.TypeString,
				Optional: true,
				ValidateFunc: func(val interface{}, key string) (warns []string, errs []error) {

					v := val.(string)

					if v != "p50" && v != "p75" && v != "p99" {
						errs = append(errs, fmt.Errorf("%q must be 'p50', 'p75' or 'p99', got: %s", key, v))
					}

=======
>>>>>>> 831aae36
					return
				},
			},
			"target": {
				Type:     schema.TypeInt,
				Optional: true,
<<<<<<< HEAD
				Default:  100,
=======
				Default:  95,
>>>>>>> 831aae36
				ValidateFunc: func(val interface{}, key string) (warns []string, errs []error) {
					v := val.(int)
					if v < 0 || v > 20000 {
						errs = append(errs, fmt.Errorf("%q must be between 0 and 20000 inclusive, got: %d", key, v))
					}
					return
				},
			},
			"max_scale": {
				Type:     schema.TypeInt,
				Optional: true,
				Default:  5,
				ValidateFunc: func(val interface{}, key string) (warns []string, errs []error) {
					v := val.(int)
					if v < 0 {
						errs = append(errs, fmt.Errorf("%q must be >= 0, got: %d", key, v))
					}
					return
				},
			},
			"min_scale": {
				Type:     schema.TypeInt,
				Optional: true,
				Default:  1,
				ValidateFunc: func(val interface{}, key string) (warns []string, errs []error) {
					v := val.(int)
					if v < 0 {
						errs = append(errs, fmt.Errorf("%q must be >= 0, got: %d", key, v))
					}
					return
				},
			},
			"max_concurrency": {
				Type:     schema.TypeInt,
				Optional: true,
				Default:  0,
				ValidateFunc: func(val interface{}, key string) (warns []string, errs []error) {
					v := val.(int)
					if v < 0 || v > 30000 {
						errs = append(errs, fmt.Errorf("%q must be between 0 and 30000 inclusive, got: %d", key, v))
					}
					return
				},
			},
			"scale_to_zero_delay": {
				Type:     schema.TypeInt,
				Optional: true,
				Default:  300,
				ValidateFunc: func(val interface{}, key string) (warns []string, errs []error) {
					v := val.(int)
					if v < 30 || v > 3600 {
						errs = append(errs, fmt.Errorf("%q must be between 30 and 3600 inclusive, got: %d", key, v))
					}
					return
				},
			},
		},
	}
}

func ExternalFirewallResource() *schema.Resource {
	return &schema.Resource{
		Schema: map[string]*schema.Schema{
			"inbound_allow_cidr": {
				Type:     schema.TypeSet,
				Optional: true,
				Elem: &schema.Schema{
					Type: schema.TypeString,
				},
			},
			"outbound_allow_cidr": {
				Type:     schema.TypeSet,
				Optional: true,
				Elem: &schema.Schema{
					Type: schema.TypeString,
				},
			},
			"outbound_allow_hostname": {
				Type:     schema.TypeSet,
				Optional: true,
				Elem: &schema.Schema{
					Type: schema.TypeString,
				},
			},
		},
	}
}

func InternalFirewallResource() *schema.Resource {
	return &schema.Resource{
		Schema: map[string]*schema.Schema{
			"inbound_allow_type": {
				Type:     schema.TypeString,
				Optional: true,
				Default:  "none",
				ValidateFunc: func(val interface{}, key string) (warns []string, errs []error) {

					v := val.(string)

					if v != "none" && v != "same-gvc" && v != "same-org" && v != "workload-list" {
						errs = append(errs, fmt.Errorf("%q must be 'none', 'same-gvc', 'same-org', or 'workload-list', got: %s", key, v))
					}

					return
				},
			},
			"inbound_allow_workload": {
				Type:     schema.TypeSet,
<<<<<<< HEAD
				Required: true,
=======
				Optional: true,
>>>>>>> 831aae36
				Elem: &schema.Schema{
					Type: schema.TypeString,
				},
			},
		},
	}
}

func healthCheckSpec() *schema.Resource {
	return &schema.Resource{
		Schema: map[string]*schema.Schema{
			"initial_delay_seconds": {
				Type:     schema.TypeInt,
				Optional: true,
				Default:  0,
				ValidateFunc: func(val interface{}, key string) (warns []string, errs []error) {
					v := val.(int)
					if v < 0 || v > 600 {
						errs = append(errs, fmt.Errorf("%q must be between 0 and 600 inclusive, got: %d", key, v))
					}

					return
				},
			},
			"period_seconds": {
				Type:     schema.TypeInt,
				Optional: true,
				Default:  10,
				ValidateFunc: func(val interface{}, key string) (warns []string, errs []error) {
					v := val.(int)
					if v < 1 || v > 60 {
						errs = append(errs, fmt.Errorf("%q must be between 1 and 60 inclusive, got: %d", key, v))
					}

					return
				},
			},
			"timeout_seconds": {
				Type:     schema.TypeInt,
				Optional: true,
				Default:  1,
				ValidateFunc: func(val interface{}, key string) (warns []string, errs []error) {
					v := val.(int)
					if v < 1 || v > 60 {
						errs = append(errs, fmt.Errorf("%q must be between 1 and 60 inclusive, got: %d", key, v))
					}

					return
				},
			},
			"success_threshold": {
				Type:         schema.TypeInt,
				Optional:     true,
				Default:      1,
				ValidateFunc: ThresholdValidator,
			},
			"failure_threshold": {
				Type:         schema.TypeInt,
				Optional:     true,
				Default:      3,
				ValidateFunc: ThresholdValidator,
			},
			"exec": {
				Type:     schema.TypeList,
				Optional: true,
				MaxItems: 1,
				// ExactlyOneOf: []string{"http_get", "tcp_socket", "exec"},
				Elem: &schema.Resource{
					Schema: map[string]*schema.Schema{
						"command": {
							Type:     schema.TypeList,
							Required: true,
							MinItems: 1,
							Elem:     StringSchema(),
						},
					},
				},
			},
			"tcp_socket": {
				Type:     schema.TypeList,
				Optional: true,
				MaxItems: 1,
				// ExactlyOneOf: []string{"http_get", "tcp_socket", "exec"},
				Elem: &schema.Resource{
					Schema: map[string]*schema.Schema{
						"port": {
							Type:     schema.TypeInt,
							Optional: true,
							ValidateFunc: func(val interface{}, key string) (warns []string, errs []error) {
								v := val.(int)
								if v < 80 || v > 65535 {
									errs = append(errs, fmt.Errorf("%q must be between 80 and 65535 inclusive, got: %d", key, v))
									return
								}

								if v == 8012 || v == 8022 || v == 9090 || v == 9091 || v == 15000 || v == 15001 || v == 15006 || v == 15020 || v == 15021 || v == 15090 || v == 41000 {
									errs = append(errs, fmt.Errorf("%q cannot be 8012, 8022, 9090, 9091, 15000, 15001, 15006, 15020, 15021, 15090, 41000, got: %d", key, v))
								}

								return
							},
						},
					},
				},
			},
			"http_get": {
				Type:     schema.TypeList,
				Optional: true,
				MaxItems: 1,
				// ExactlyOneOf: []string{"http_get", "tcp_socket", "exec"},
				Elem: &schema.Resource{
					Schema: map[string]*schema.Schema{
						"path": {
							Type:     schema.TypeString,
							Optional: true,
							Default:  "/",
						},
						"port": {
							Type:         schema.TypeInt,
							Optional:     true,
							ValidateFunc: PortValidator,
						},
						"http_headers": {
							Type:     schema.TypeMap,
							Optional: true,
							Elem: &schema.Schema{
								Type: schema.TypeString,
							},
						},
						"scheme": {
							Type:     schema.TypeString,
							Optional: true,
							Default:  "HTTP",
							ValidateFunc: func(val interface{}, key string) (warns []string, errs []error) {
								v := val.(string)
								vLower := strings.ToLower(v)

								if vLower != "http" && vLower != "https" {
									errs = append(errs, fmt.Errorf("%q must be either HTTP or HTTPS: %s", key, v))
								}

								return
							},
						},
					},
				},
			},
		},
	}
}

func lifeCycleSpec() *schema.Resource {
	return &schema.Resource{
		Schema: map[string]*schema.Schema{
			"exec": {
				Type:     schema.TypeList,
<<<<<<< HEAD
				Optional: true,
=======
				Required: true,
>>>>>>> 831aae36
				MaxItems: 1,
				Elem: &schema.Resource{
					Schema: map[string]*schema.Schema{
						"command": {
							Type:     schema.TypeList,
							Required: true,
							MinItems: 1,
							Elem:     StringSchema(),
						},
					},
				},
			},
		},
	}
}

<<<<<<< HEAD
func getInnerLifeCycleCommands(property []interface{}) []string {
	if len(property) == 0 {
		return []string{}
	}
	propertySafe := property[0].(map[string]interface{})
	exec, ok := propertySafe["exec"].([]interface{})
	if ok {
		return buildExec(exec)
	}
	return []string{}
=======
func workloadSpecValidate(workloadSpec *client.WorkloadSpec) diag.Diagnostics {

	if workloadSpec != nil {

		if *workloadSpec.Type == "cron" && workloadSpec.Job == nil {
			return diag.FromErr(fmt.Errorf("'job' section is required when workload type is 'cron'"))
		}

		if *workloadSpec.Type != "standard" && workloadSpec.RolloutOptions != nil {
			return diag.FromErr(fmt.Errorf("rollout options are only available when workload type is 'standard'"))
		}

		for _, c := range *workloadSpec.Containers {

			if *workloadSpec.Type == "cron" {
				if c.ReadinessProbe != nil || c.LivenessProbe != nil {
					return diag.FromErr(fmt.Errorf("probes are not allowed when workload type is 'cron'"))
				}
			}

			if c.LifeCycle != nil && c.LifeCycle.PostStart == nil && c.LifeCycle.PreStop == nil {
				return diag.FromErr(fmt.Errorf("container post start and pre start is empty"))
			}
		}

		if workloadSpec.DefaultOptions != nil {
			if e := validateOptions(*workloadSpec.Type, "", workloadSpec.DefaultOptions); e != nil {
				return e
			}
		}

		if workloadSpec.LocalOptions != nil && len(*workloadSpec.LocalOptions) > 0 {
			for _, o := range *workloadSpec.LocalOptions {
				if e := validateOptions(*workloadSpec.Type, "local_options - ", &o); e != nil {
					return e
				}
			}
		}
	}

	return nil
}

func validateOptions(workloadType, errorMsg string, options *client.Options) diag.Diagnostics {

	if options != nil && options.AutoScaling != nil {
		if workloadType == "cron" {
			if options.CapacityAI != nil && *options.CapacityAI {
				return diag.FromErr(fmt.Errorf(errorMsg + "capacity AI must be false when workload type is 'cron'"))
			}

			if options.AutoScaling.MinScale != nil && *options.AutoScaling.MinScale != 1 {
				return diag.FromErr(fmt.Errorf(errorMsg + "min scale must be set to 1 when workload type is 'cron'"))
			}

			if options.AutoScaling.MaxScale != nil && *options.AutoScaling.MaxScale != 1 {
				return diag.FromErr(fmt.Errorf(errorMsg + "max scale must be set to 1 when workload type is 'cron'"))
			}
		}
	}

	return nil
>>>>>>> 831aae36
}<|MERGE_RESOLUTION|>--- conflicted
+++ resolved
@@ -523,8 +523,6 @@
 					},
 				},
 			},
-<<<<<<< HEAD
-=======
 			"security_options": {
 				Type:     schema.TypeList,
 				Optional: true,
@@ -539,7 +537,6 @@
 					},
 				},
 			},
->>>>>>> 831aae36
 		},
 		Importer: &schema.ResourceImporter{
 			StateContext: importStateWorkload,
@@ -570,30 +567,10 @@
 	gvcName := d.Get("gvc").(string)
 
 	workload := client.Workload{}
+	workload.Spec = &client.WorkloadSpec{}
 	workload.Name = GetString(d.Get("name"))
 	workload.Description = GetString(d.Get("description"))
 	workload.Tags = GetStringMap(d.Get("tags"))
-<<<<<<< HEAD
-
-	buildContainers(d.Get("container").([]interface{}), &workload)
-	buildOptions(d.Get("options").([]interface{}), &workload, false, c.Org)
-	buildOptions(d.Get("local_options").([]interface{}), &workload, true, c.Org)
-	buildFirewallSpec(d.Get("firewall_spec").([]interface{}), &workload, false)
-
-	if d.Get("type") != nil {
-
-		workloadType := strings.TrimSpace(d.Get("type").(string))
-
-		if workloadType != "" {
-
-			if workload.Spec == nil {
-				workload.Spec = &client.WorkloadSpec{}
-			}
-
-			workload.Spec.Type = GetString(workloadType)
-		}
-=======
-	workload.Spec = &client.WorkloadSpec{}
 
 	buildContainers(d.Get("container").([]interface{}), workload.Spec)
 	buildFirewallSpec(d.Get("firewall_spec").([]interface{}), workload.Spec)
@@ -605,7 +582,6 @@
 
 	if e := workloadSpecValidate(workload.Spec); e != nil {
 		return e
->>>>>>> 831aae36
 	}
 
 	if d.Get("identity_link") != nil {
@@ -614,30 +590,22 @@
 
 		if identityLink != "" {
 
-<<<<<<< HEAD
-			if workload.Spec == nil {
-				workload.Spec = &client.WorkloadSpec{}
-			}
-
-=======
->>>>>>> 831aae36
 			workload.Spec.IdentityLink = GetString(identityLink)
 		}
 	}
 
 	if d.Get("rollout_options") != nil {
 		rolloutOptions := buildRolloutOptions(d.Get("rollout_options").([]interface{}))
-<<<<<<< HEAD
-		if workload.Spec == nil {
-			workload.Spec = &client.WorkloadSpec{}
-		}
-=======
->>>>>>> 831aae36
 
 		workload.Spec.RolloutOptions = rolloutOptions
 	}
 
-<<<<<<< HEAD
+	if d.Get("security_options") != nil {
+		securityOptions := buildSecurityOptions(d.Get("security_options").([]interface{}))
+
+		workload.Spec.SecurityOptions = securityOptions
+	}
+
 	newWorkload, code, err := c.CreateWorkload(workload, gvcName)
 
 	if code == 409 {
@@ -648,24 +616,6 @@
 		return diag.FromErr(err)
 	}
 
-=======
-	if d.Get("security_options") != nil {
-		securityOptions := buildSecurityOptions(d.Get("security_options").([]interface{}))
-
-		workload.Spec.SecurityOptions = securityOptions
-	}
-
-	newWorkload, code, err := c.CreateWorkload(workload, gvcName)
-
-	if code == 409 {
-		return ResourceExistsHelper()
-	}
-
-	if err != nil {
-		return diag.FromErr(err)
-	}
-
->>>>>>> 831aae36
 	return setWorkload(d, newWorkload, gvcName, c.Org, nil)
 }
 
@@ -729,134 +679,6 @@
 	}
 
 	// log.Printf("Before Calling SET: Endpoint: %s. Canonical: %s", workload.Status.Endpoint, workload.Status.CanonicalEndpoint)
-<<<<<<< HEAD
-
-	return setWorkload(d, workload, gvcName, c.Org, diags)
-}
-
-func resourceWorkloadUpdate(ctx context.Context, d *schema.ResourceData, m interface{}) diag.Diagnostics {
-
-	// log.Printf("[INFO] Method: resourceWorkloadUpdate")
-
-	if d.HasChanges("description", "tags", "type", "container", "options", "local_options", "firewall_spec", "identity_link", "rollout_options") {
-
-		c := m.(*client.Client)
-
-		gvcName := d.Get("gvc").(string)
-
-		workloadToUpdate := client.Workload{}
-		workloadToUpdate.Name = GetString(d.Get("name"))
-
-		if d.HasChange("description") {
-			workloadToUpdate.Description = GetDescriptionString(d.Get("description"), *workloadToUpdate.Name)
-		}
-
-		if d.HasChange("tags") {
-			workloadToUpdate.Tags = GetTagChanges(d)
-		}
-
-		if d.HasChange("type") {
-
-			if workloadToUpdate.Spec == nil {
-				workloadToUpdate.Spec = &client.WorkloadSpec{}
-				workloadToUpdate.Spec.Update = true
-			}
-
-			workloadToUpdate.Spec.Type = GetString(d.Get("type"))
-		}
-
-		if d.HasChange("container") {
-
-			if workloadToUpdate.Spec == nil {
-				workloadToUpdate.Spec = &client.WorkloadSpec{}
-				workloadToUpdate.Spec.Update = true
-			}
-
-			buildContainers(d.Get("container").([]interface{}), &workloadToUpdate)
-		}
-
-		if d.HasChange("options") {
-
-			if workloadToUpdate.Spec == nil {
-				workloadToUpdate.Spec = &client.WorkloadSpec{}
-				workloadToUpdate.Spec.Update = true
-			}
-
-			buildOptions(d.Get("options").([]interface{}), &workloadToUpdate, false, c.Org)
-		}
-
-		if d.HasChange("local_options") {
-
-			if workloadToUpdate.Spec == nil {
-				workloadToUpdate.Spec = &client.WorkloadSpec{}
-				workloadToUpdate.Spec.Update = true
-			}
-
-			buildOptions(d.Get("local_options").([]interface{}), &workloadToUpdate, true, c.Org)
-		}
-
-		if d.HasChange("firewall_spec") {
-
-			if workloadToUpdate.Spec == nil {
-				workloadToUpdate.Spec = &client.WorkloadSpec{}
-				workloadToUpdate.Spec.Update = true
-			}
-
-			buildFirewallSpec(d.Get("firewall_spec").([]interface{}), &workloadToUpdate, true)
-		}
-
-		if d.HasChange("rollout_options") {
-			if workloadToUpdate.Spec == nil {
-				workloadToUpdate.Spec = &client.WorkloadSpec{}
-				workloadToUpdate.Spec.Update = true
-			}
-
-			workloadToUpdate.Spec.RolloutOptions = buildRolloutOptions(d.Get("rollout_options").([]interface{}))
-		}
-
-		if d.Get("identity_link") != nil {
-
-			identityLink := strings.TrimSpace(d.Get("identity_link").(string))
-
-			if identityLink != "" {
-
-				if workloadToUpdate.Spec == nil {
-					workloadToUpdate.Spec = &client.WorkloadSpec{}
-					workloadToUpdate.Spec.Update = true
-				}
-
-				workloadToUpdate.Spec.IdentityLink = GetString(identityLink)
-			}
-		}
-
-		updatedWorkload, _, err := c.UpdateWorkload(workloadToUpdate, gvcName)
-		if err != nil {
-			return diag.FromErr(err)
-		}
-
-		if tfTest := os.Getenv("CPLN_TF_TEST"); tfTest == "true" {
-
-			if updatedWorkload.Status == nil {
-				updatedWorkload.Status = &client.WorkloadStatus{}
-			}
-
-			testEndpoint := "http://tf-test"
-
-			updatedWorkload.Status.Endpoint = &testEndpoint
-			updatedWorkload.Status.CanonicalEndpoint = &testEndpoint
-		}
-
-		return setWorkload(d, updatedWorkload, gvcName, c.Org, nil)
-	}
-
-	return nil
-}
-
-func resourceWorkloadDelete(ctx context.Context, d *schema.ResourceData, m interface{}) diag.Diagnostics {
-
-	// log.Printf("[INFO] Method: resourceWorkloadDelete")
-
-=======
 
 	return setWorkload(d, workload, gvcName, c.Org, diags)
 }
@@ -924,7 +746,6 @@
 
 	// log.Printf("[INFO] Method: resourceWorkloadDelete")
 
->>>>>>> 831aae36
 	c := m.(*client.Client)
 	err := c.DeleteWorkload(d.Id(), d.Get("gvc").(string))
 	if err != nil {
@@ -970,13 +791,10 @@
 			return diag.FromErr(err)
 		}
 
-<<<<<<< HEAD
-=======
 		if err := d.Set("job", flattenJobSpec(workload.Spec.Job)); err != nil {
 			return diag.FromErr(err)
 		}
 
->>>>>>> 831aae36
 		if err := d.Set("identity_link", workload.Spec.IdentityLink); err != nil {
 			return diag.FromErr(err)
 		}
@@ -988,13 +806,10 @@
 		if err := d.Set("rollout_options", flattenRolloutOptions(workload.Spec.RolloutOptions)); err != nil {
 			return diag.FromErr(err)
 		}
-<<<<<<< HEAD
-=======
 
 		if err := d.Set("security_options", flattenSecurityOptions(workload.Spec.SecurityOptions)); err != nil {
 			return diag.FromErr(err)
 		}
->>>>>>> 831aae36
 	}
 
 	if err := d.Set("status", flattenWorkloadStatus(workload.Status)); err != nil {
@@ -1008,16 +823,11 @@
 	return diags
 }
 
-<<<<<<< HEAD
-/*** Build ***/
-func buildContainers(containers []interface{}, workload *client.Workload) {
-=======
 func buildContainers(containers []interface{}, workloadSpec *client.WorkloadSpec) {
 
 	if containers == nil {
 		return
 	}
->>>>>>> 831aae36
 
 	newContainers := []client.ContainerSpec{}
 
@@ -1498,34 +1308,9 @@
 			result.ConcurrencyPolicy = GetString(spec["concurrency_policy"].(string))
 		}
 
-<<<<<<< HEAD
-func buildRolloutOptions(specs []interface{}) *client.RolloutOptions {
-	if len(specs) == 0 || specs[0] == nil {
-		return nil
-	}
-
-	spec := specs[0].(map[string]interface{})
-	output := client.RolloutOptions{}
-
-	if spec["min_ready_seconds"] != nil {
-		output.MinReadySeconds = GetInt(spec["min_ready_seconds"].(int))
-	}
-
-	if spec["max_unavailable_replicas"] != nil {
-		output.MaxUnavailableReplicas = GetString(spec["max_unavailable_replicas"].(string))
-	}
-
-	if spec["max_surge_replicas"] != nil {
-		output.MaxSurgeReplicas = GetString(spec["max_surge_replicas"].(string))
-	}
-
-	return &output
-}
-=======
 		if spec["history_limit"] != nil {
 			result.HistoryLimit = GetInt(spec["history_limit"].(int))
 		}
->>>>>>> 831aae36
 
 		if spec["restart_policy"] != nil {
 			result.RestartPolicy = GetString(spec["restart_policy"].(string))
@@ -1546,42 +1331,6 @@
 	return nil
 }
 
-<<<<<<< HEAD
-/*** Flatten ***/
-func flattenWorkloadStatus(status *client.WorkloadStatus) []interface{} {
-
-	if status != nil {
-
-		fs := make(map[string]interface{})
-
-		if status.ParentID != nil {
-			fs["parent_id"] = *status.ParentID
-		}
-
-		if status.Endpoint != nil {
-			fs["endpoint"] = *status.Endpoint
-		}
-
-		if status.CanonicalEndpoint != nil {
-			fs["canonical_endpoint"] = *status.CanonicalEndpoint
-		}
-
-		if status.InternalName != nil {
-			fs["internal_name"] = *status.InternalName
-		}
-
-		if status.CurrentReplicaCount != nil {
-			fs["current_replica_count"] = *status.CurrentReplicaCount
-		}
-
-		if status.HealthCheck != nil {
-			healthCheck := make(map[string]interface{})
-
-			if status.HealthCheck.Active != nil {
-				healthCheck["active"] = *status.HealthCheck.Active
-			}
-
-=======
 func buildRolloutOptions(specs []interface{}) *client.RolloutOptions {
 
 	if len(specs) == 0 || specs[0] == nil {
@@ -1683,7 +1432,6 @@
 				healthCheck["active"] = *status.HealthCheck.Active
 			}
 
->>>>>>> 831aae36
 			if status.HealthCheck.Success != nil {
 				healthCheck["success"] = *status.HealthCheck.Success
 			}
@@ -2245,8 +1993,8 @@
 
 					v := val.(string)
 
-					if v != "concurrency" && v != "cpu" && v != "rps" && v != "latency" {
-						errs = append(errs, fmt.Errorf("%q must be 'concurrency', 'cpu', 'latency' or 'rps', got: %s", key, v))
+					if v != "concurrency" && v != "cpu" && v != "rps" && v != "latency" && v != "disabled" {
+						errs = append(errs, fmt.Errorf("%q must be 'concurrency', 'cpu', 'rps', 'latency' or 'disabled', got: %s", key, v))
 					}
 
 					return
@@ -2263,77 +2011,13 @@
 						errs = append(errs, fmt.Errorf("%q must be 'p50', 'p75' or 'p99', got: %s", key, v))
 					}
 
-<<<<<<< HEAD
-	return []interface{}{lc}
-}
-
-func flattenRolloutOptions(spec *client.RolloutOptions) []interface{} {
-	if spec == nil {
-		return nil
-	}
-
-	rolloutOptions := map[string]interface{}{}
-
-	if spec.MinReadySeconds != nil {
-		rolloutOptions["min_ready_seconds"] = *spec.MinReadySeconds
-	}
-
-	if spec.MaxUnavailableReplicas != nil {
-		rolloutOptions["max_unavailable_replicas"] = *spec.MaxUnavailableReplicas
-	}
-
-	if spec.MaxSurgeReplicas != nil {
-		rolloutOptions["max_surge_replicas"] = *spec.MaxSurgeReplicas
-	}
-
-	return []interface{}{
-		rolloutOptions,
-	}
-}
-
-/*** Helpers ***/
-func AutoScalingResource() *schema.Resource {
-	return &schema.Resource{
-		Schema: map[string]*schema.Schema{
-			"metric": {
-				Type:     schema.TypeString,
-				Optional: true,
-				// Default:  "concurrency",
-				ValidateFunc: func(val interface{}, key string) (warns []string, errs []error) {
-
-					v := val.(string)
-
-					if v != "concurrency" && v != "cpu" && v != "rps" && v != "latency" && v != "disabled" {
-						errs = append(errs, fmt.Errorf("%q must be 'concurrency', 'cpu', 'rps', 'latency' or 'disabled', got: %s", key, v))
-					}
-
-					return
-				},
-			},
-			"metric_percentile": {
-				Type:     schema.TypeString,
-				Optional: true,
-				ValidateFunc: func(val interface{}, key string) (warns []string, errs []error) {
-
-					v := val.(string)
-
-					if v != "p50" && v != "p75" && v != "p99" {
-						errs = append(errs, fmt.Errorf("%q must be 'p50', 'p75' or 'p99', got: %s", key, v))
-					}
-
-=======
->>>>>>> 831aae36
 					return
 				},
 			},
 			"target": {
 				Type:     schema.TypeInt,
 				Optional: true,
-<<<<<<< HEAD
-				Default:  100,
-=======
 				Default:  95,
->>>>>>> 831aae36
 				ValidateFunc: func(val interface{}, key string) (warns []string, errs []error) {
 					v := val.(int)
 					if v < 0 || v > 20000 {
@@ -2442,11 +2126,7 @@
 			},
 			"inbound_allow_workload": {
 				Type:     schema.TypeSet,
-<<<<<<< HEAD
-				Required: true,
-=======
 				Optional: true,
->>>>>>> 831aae36
 				Elem: &schema.Schema{
 					Type: schema.TypeString,
 				},
@@ -2603,11 +2283,7 @@
 		Schema: map[string]*schema.Schema{
 			"exec": {
 				Type:     schema.TypeList,
-<<<<<<< HEAD
-				Optional: true,
-=======
 				Required: true,
->>>>>>> 831aae36
 				MaxItems: 1,
 				Elem: &schema.Resource{
 					Schema: map[string]*schema.Schema{
@@ -2624,18 +2300,6 @@
 	}
 }
 
-<<<<<<< HEAD
-func getInnerLifeCycleCommands(property []interface{}) []string {
-	if len(property) == 0 {
-		return []string{}
-	}
-	propertySafe := property[0].(map[string]interface{})
-	exec, ok := propertySafe["exec"].([]interface{})
-	if ok {
-		return buildExec(exec)
-	}
-	return []string{}
-=======
 func workloadSpecValidate(workloadSpec *client.WorkloadSpec) diag.Diagnostics {
 
 	if workloadSpec != nil {
@@ -2698,5 +2362,4 @@
 	}
 
 	return nil
->>>>>>> 831aae36
 }