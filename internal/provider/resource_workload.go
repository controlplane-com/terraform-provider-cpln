package cpln

import (
	"context"
	"fmt"
	"os"
	"path"
	"regexp"
	"strings"
	"time"

	client "terraform-provider-cpln/internal/provider/client"

	"github.com/hashicorp/terraform-plugin-sdk/v2/diag"
	"github.com/hashicorp/terraform-plugin-sdk/v2/helper/schema"
)

func resourceWorkload() *schema.Resource {

	return &schema.Resource{
		CreateContext: resourceWorkloadCreate,
		ReadContext:   resourceWorkloadRead,
		UpdateContext: resourceWorkloadUpdate,
		DeleteContext: resourceWorkloadDelete,
		Schema: map[string]*schema.Schema{
			"gvc": {
				Type:         schema.TypeString,
				Required:     true,
				ForceNew:     true,
				ValidateFunc: NameValidator,
			},
			"cpln_id": {
				Type:     schema.TypeString,
				Computed: true,
			},
			"name": {
				Type:         schema.TypeString,
				Required:     true,
				ForceNew:     true,
				ValidateFunc: NameValidator,
			},
			"description": {
				Type:             schema.TypeString,
				Optional:         true,
				ValidateFunc:     DescriptionValidator,
				DiffSuppressFunc: DiffSuppressDescription,
			},
			"tags": {
				Type:     schema.TypeMap,
				Optional: true,
				Elem: &schema.Schema{
					Type: schema.TypeString,
				},
				ValidateFunc: TagValidator,
			},
			"identity_link": {
				Type:         schema.TypeString,
				Optional:     true,
				ValidateFunc: LinkValidator,
			},
			"self_link": {
				Type:     schema.TypeString,
				Computed: true,
			},
			"type": {
				Type:         schema.TypeString,
				ForceNew:     true,
				Optional:     true,
				Default:      "serverless",
				ValidateFunc: WorkloadTypeValidator,
			},
			"container": {
				Type:     schema.TypeList,
				Required: true,
				MinItems: 1,
				MaxItems: 20,
				Elem: &schema.Resource{
					Schema: map[string]*schema.Schema{
						"name": {
							Type:     schema.TypeString,
							Required: true,
							ValidateFunc: func(val interface{}, key string) (warns []string, errs []error) {

								warns, errs = NameValidator(val, key)

								v := val.(string)

								if strings.HasPrefix(v, "cpln-") {
									errs = append(errs, fmt.Errorf("%q cannot start with 'cpln-', got: %s", key, v))
									return
								}

								if v == "istio-proxy" || v == "queue-proxy" || v == "istio-validation" || v == "cpln-envoy-assassin" || v == "cpln-writer-proxy" || v == "cpln-reader-proxy" || v == "cpln-dbaas-config" {
									errs = append(errs, fmt.Errorf("%q cannot be set to 'istio-proxy', 'queue-proxy', 'istio-validation', 'cpln-envoy-assassin', 'cpln-writer-proxy', 'cpln-reader-proxy', 'cpln-dbaas-config', got: %s", key, v))
								}

								return
							},
						},
						"image": {
							Type:     schema.TypeString,
							Required: true,
						},
						"port": {
							Type:         schema.TypeInt,
							Optional:     true,
							ValidateFunc: PortValidator,
						},
						"ports": {
							Type:     schema.TypeList,
							Optional: true,
							Elem: &schema.Resource{
								Schema: map[string]*schema.Schema{
									"protocol": {
										Type:         schema.TypeString,
										Optional:     true,
										ValidateFunc: PortProtocolValidator,
										Default:      "http",
									},
									"number": {
										Type:     schema.TypeInt,
										Required: true,
									},
								},
							},
						},
						"cpu": {
							Type:         schema.TypeString,
							Optional:     true,
							Default:      "50m",
							ValidateFunc: CpuMemoryValidator,
						},
						"memory": {
							Type:         schema.TypeString,
							Optional:     true,
							Default:      "128Mi",
							ValidateFunc: CpuMemoryValidator,
						},
						"working_directory": {
							Type:     schema.TypeString,
							Optional: true,
							ValidateFunc: func(val interface{}, key string) (warns []string, errs []error) {

								v := val.(string)
								v = path.Clean(v)

								if !path.IsAbs(v) {
									errs = append(errs, fmt.Errorf("%q must be an absolute path, got: %s", key, v))
								}

								return
							},
						},
						"command": {
							Type:     schema.TypeString,
							Optional: true,
						},
						"env": {
							Type:     schema.TypeMap,
							Optional: true,
							Elem: &schema.Schema{
								Type: schema.TypeString,
							},
							ValidateFunc: func(val interface{}, key string) (warns []string, errs []error) {

								v := val.(map[string]interface{})

								for name, value := range v {

									nameLower := strings.ToLower(name)

									if nameLower == "k_service" || nameLower == "k_configuration" || nameLower == "k_revision" {
										errs = append(errs, fmt.Errorf("%q cannot be 'K_SERVICE', 'K_CONFIGURATION', 'K_REVISION', got: %s", key, nameLower))
									}

									maxValueLength := 4 * 1024

									if len(value.(string)) > maxValueLength {
										errs = append(errs, fmt.Errorf("%q length cannot be > %d, got: %d", key, maxValueLength, len(value.(string))))
									}
								}

								return
							},
						},
						"inherit_env": {
							Type:     schema.TypeBool,
							Optional: true,
							Default:  false,
						},
						"args": {
							Type:     schema.TypeList,
							Optional: true,
							Elem: &schema.Schema{
								Type: schema.TypeString,
							},
						},
						"liveness_probe": {
							Type:     schema.TypeList,
							Optional: true,
							MaxItems: 1,
							Elem:     healthCheckSpec(),
						},
						"readiness_probe": {
							Type:     schema.TypeList,
							Optional: true,
							MaxItems: 1,
							Elem:     healthCheckSpec(),
						},
						"volume": {
							Type:     schema.TypeList,
							Optional: true,
							MaxItems: 5,
							Elem: &schema.Resource{
								Schema: map[string]*schema.Schema{
									"uri": {
										Type:     schema.TypeString,
										Required: true,
										ValidateFunc: func(val interface{}, key string) (warns []string, errs []error) {

											v := val.(string)

											re := regexp.MustCompile(`^(s3|gs|azureblob|azurefs|cpln|scratch):\/\/.+`)

											if !re.MatchString(v) {
												errs = append(errs, fmt.Errorf("%q must be in the form s3://bucket, gs://bucket, azureblob://storageAccount/container, azurefs://storageAccount/share, cpln://, scratch://, got: %s", key, v))
											}

											return
										},
									},
									"path": {
										Type:     schema.TypeString,
										Required: true,
										ValidateFunc: func(val interface{}, key string) (warns []string, errs []error) {

											v := val.(string)

											if !path.IsAbs(v) {
												errs = append(errs, fmt.Errorf("%q must be an absolute path, got: %s", key, v))
												return
											}

											v = path.Clean(v)
											v = strings.TrimRight(v, "/")

											if v == "/dev/log" || v == "/dev" || v == "/tmp" || v == "/var" || v == "/var/log" {
												errs = append(errs, fmt.Errorf("%q is set to a reserved path, got: %s", key, v))
											}

											return
										},
									},
								},
							},
						},
						"metrics": {
							Type:     schema.TypeList,
							Optional: true,
							MaxItems: 1,
							Elem: &schema.Resource{
								Schema: map[string]*schema.Schema{
									"port": {
										Type:         schema.TypeInt,
										Required:     true,
										ValidateFunc: PortValidator,
									},
									"path": {
										Type:     schema.TypeString,
										Required: true,
									},
								},
							},
						},
						"lifecycle": {
							Type:     schema.TypeList,
							Optional: true,
							MaxItems: 1,
							Elem: &schema.Resource{
								Schema: map[string]*schema.Schema{
									"post_start": {
										Type:     schema.TypeList,
										Optional: true,
										MaxItems: 1,
										Elem:     lifeCycleSpec(),
									},
									"pre_stop": {
										Type:     schema.TypeList,
										Optional: true,
										MaxItems: 1,
										Elem:     lifeCycleSpec(),
									},
								},
							},
						},
					},
				},
			},
			"options": {
				Type:     schema.TypeList,
				Required: true,
				MaxItems: 1,
				Elem: &schema.Resource{
					Schema: map[string]*schema.Schema{
						"capacity_ai": {
							Type:     schema.TypeBool,
							Optional: true,
							Default:  true,
						},
						"debug": {
<<<<<<< HEAD
=======
							Type:     schema.TypeBool,
							Optional: true,
							Default:  false,
						},
						"suspend": {
>>>>>>> 17813d02
							Type:     schema.TypeBool,
							Optional: true,
							Default:  false,
						},
						"timeout_seconds": {
							Type:     schema.TypeInt,
							Optional: true,
							Default:  5,
							ValidateFunc: func(val interface{}, key string) (warns []string, errs []error) {
								v := val.(int)
								if v < 1 || v > 3600 {
									errs = append(errs, fmt.Errorf("%q must be between 1 and 3600 inclusive, got: %d", key, v))
								}
								return
							},
						},
						"autoscaling": {
							Type:     schema.TypeList,
							Required: true,
							MaxItems: 1,
							Elem:     AutoScalingResource(),
						},
					},
				},
			},
			"local_options": {
				Type:     schema.TypeList,
				Optional: true,
				Elem: &schema.Resource{
					Schema: map[string]*schema.Schema{
						"location": {
							Type:     schema.TypeString,
							Required: true,
							// ForceNew: true,
						},
						"capacity_ai": {
							Type:     schema.TypeBool,
							Optional: true,
							Default:  true,
						},
						"debug": {
<<<<<<< HEAD
=======
							Type:     schema.TypeBool,
							Optional: true,
							Default:  false,
						},
						"suspend": {
>>>>>>> 17813d02
							Type:     schema.TypeBool,
							Optional: true,
							Default:  false,
						},
						"timeout_seconds": {
							Type:     schema.TypeInt,
							Optional: true,
							Default:  5,
							ValidateFunc: func(val interface{}, key string) (warns []string, errs []error) {
								v := val.(int)
								if v < 1 || v > 3600 {
									errs = append(errs, fmt.Errorf("%q must be between 1 and 3600 inclusive, got: %d", key, v))
								}
								return
							},
						},
						"autoscaling": {
							Type:     schema.TypeList,
							Required: true,
							MaxItems: 1,
							Elem:     AutoScalingResource(),
						},
					},
				},
			},
			"firewall_spec": {
				Type:     schema.TypeList,
				Optional: true,
				MaxItems: 1,
				Elem: &schema.Resource{
					Schema: map[string]*schema.Schema{
						"external": {
							Type:     schema.TypeList,
							Optional: true,
							MaxItems: 1,
							Elem:     ExternalFirewallResource(),
						},
						"internal": {
							Type:     schema.TypeList,
							Optional: true,
							MaxItems: 1,
							Elem:     InternalFirewallResource(),
						},
					},
				},
			},
			"status": {
				Type:     schema.TypeList,
				Computed: true,
				Elem: &schema.Resource{
					Schema: map[string]*schema.Schema{
						"parent_id": {
							Type:     schema.TypeString,
							Optional: true,
						},
						"canonical_endpoint": {
							Type:     schema.TypeString,
							Optional: true,
						},
						"endpoint": {
							Type:     schema.TypeString,
							Optional: true,
						},
						"internal_name": {
							Type:     schema.TypeString,
							Optional: true,
						},
						"current_replica_count": {
							Type:     schema.TypeInt,
							Optional: true,
						},
						"health_check": {
							Type:     schema.TypeList,
							Optional: true,
							Elem: &schema.Resource{
								Schema: map[string]*schema.Schema{
									"active": {
										Type:     schema.TypeBool,
										Required: true,
									},
									"success": {
										Type:     schema.TypeBool,
										Optional: true,
									},
									"code": {
										Type:     schema.TypeInt,
										Optional: true,
									},
									"message": {
										Type:     schema.TypeString,
										Optional: true,
									},
									"failures": {
										Type:     schema.TypeInt,
										Optional: true,
									},
									"successes": {
										Type:     schema.TypeInt,
										Optional: true,
									},
									"last_checked": {
										Type:     schema.TypeString,
										Optional: true,
									},
								},
							},
						},
					},
				},
			},
		},
		Importer: &schema.ResourceImporter{
			StateContext: importStateWorkload,
		},
	}
}

func AutoScalingResource() *schema.Resource {
	return &schema.Resource{
		Schema: map[string]*schema.Schema{
			"metric": {
				Type:     schema.TypeString,
				Optional: true,
				// Default:  "concurrency",
				ValidateFunc: func(val interface{}, key string) (warns []string, errs []error) {

					v := val.(string)

					if v != "concurrency" && v != "cpu" && v != "rps" && v != "latency" {
						errs = append(errs, fmt.Errorf("%q must be 'concurrency', 'cpu', 'latency' or 'rps', got: %s", key, v))
					}

					return
				},
			},
			"metric_percentile": {
				Type:     schema.TypeString,
				Optional: true,
				ValidateFunc: func(val interface{}, key string) (warns []string, errs []error) {

					v := val.(string)

					if v != "p50" && v != "p75" && v != "p99" {
						errs = append(errs, fmt.Errorf("%q must be 'p50', 'p75' or 'p99', got: %s", key, v))
					}

					return
				},
			},
			"target": {
				Type:     schema.TypeInt,
				Optional: true,
				Default:  100,
				ValidateFunc: func(val interface{}, key string) (warns []string, errs []error) {
					v := val.(int)
					if v < 0 || v > 20000 {
						errs = append(errs, fmt.Errorf("%q must be between 0 and 20000 inclusive, got: %d", key, v))
					}
					return
				},
			},
			"max_scale": {
				Type:     schema.TypeInt,
				Optional: true,
				Default:  5,
				ValidateFunc: func(val interface{}, key string) (warns []string, errs []error) {
					v := val.(int)
					if v < 0 {
						errs = append(errs, fmt.Errorf("%q must be >= 0, got: %d", key, v))
					}
					return
				},
			},
			"min_scale": {
				Type:     schema.TypeInt,
				Optional: true,
				Default:  1,
				ValidateFunc: func(val interface{}, key string) (warns []string, errs []error) {
					v := val.(int)
					if v < 0 {
						errs = append(errs, fmt.Errorf("%q must be >= 0, got: %d", key, v))
					}
					return
				},
			},
			"max_concurrency": {
				Type:     schema.TypeInt,
				Optional: true,
				Default:  0,
				ValidateFunc: func(val interface{}, key string) (warns []string, errs []error) {
					v := val.(int)
					if v < 0 || v > 30000 {
						errs = append(errs, fmt.Errorf("%q must be between 0 and 30000 inclusive, got: %d", key, v))
					}
					return
				},
			},
			"scale_to_zero_delay": {
				Type:     schema.TypeInt,
				Optional: true,
				Default:  300,
				ValidateFunc: func(val interface{}, key string) (warns []string, errs []error) {
					v := val.(int)
					if v < 30 || v > 3600 {
						errs = append(errs, fmt.Errorf("%q must be between 30 and 3600 inclusive, got: %d", key, v))
					}
					return
				},
			},
		},
	}
}

func ExternalFirewallResource() *schema.Resource {
	return &schema.Resource{
		Schema: map[string]*schema.Schema{
			"inbound_allow_cidr": {
				Type:     schema.TypeSet,
				Optional: true,
				Elem: &schema.Schema{
					Type: schema.TypeString,
				},
			},
			"outbound_allow_cidr": {
				Type:     schema.TypeSet,
				Optional: true,
				Elem: &schema.Schema{
					Type: schema.TypeString,
				},
			},
			"outbound_allow_hostname": {
				Type:     schema.TypeSet,
				Optional: true,
				Elem: &schema.Schema{
					Type: schema.TypeString,
				},
			},
		},
	}
}

func InternalFirewallResource() *schema.Resource {
	return &schema.Resource{
		Schema: map[string]*schema.Schema{
			"inbound_allow_type": {
				Type:     schema.TypeString,
				Optional: true,
				Default:  "none",
				ValidateFunc: func(val interface{}, key string) (warns []string, errs []error) {

					v := val.(string)

					if v != "none" && v != "same-gvc" && v != "same-org" && v != "workload-list" {
						errs = append(errs, fmt.Errorf("%q must be 'none', 'same-gvc', 'same-org', or 'workload-list', got: %s", key, v))
					}

					return
				},
			},
			"inbound_allow_workload": {
				Type:     schema.TypeSet,
				Required: true,
				Elem: &schema.Schema{
					Type: schema.TypeString,
				},
			},
		},
	}
}

func importStateWorkload(ctx context.Context, d *schema.ResourceData, meta interface{}) ([]*schema.ResourceData, error) {

	parts := strings.SplitN(d.Id(), ":", 2)

	if len(parts) != 2 || parts[0] == "" || parts[1] == "" {
		return nil, fmt.Errorf("unexpected format of ID (%s), expected gvc:workload", d.Id())
	}

	d.Set("gvc", parts[0])
	d.SetId(parts[1])

	return []*schema.ResourceData{d}, nil
}

func healthCheckSpec() *schema.Resource {
	return &schema.Resource{
		Schema: map[string]*schema.Schema{
			"initial_delay_seconds": {
				Type:     schema.TypeInt,
				Optional: true,
				Default:  0,
				ValidateFunc: func(val interface{}, key string) (warns []string, errs []error) {
					v := val.(int)
					if v < 0 || v > 600 {
						errs = append(errs, fmt.Errorf("%q must be between 0 and 600 inclusive, got: %d", key, v))
					}

					return
				},
			},
			"period_seconds": {
				Type:     schema.TypeInt,
				Optional: true,
				Default:  10,
				ValidateFunc: func(val interface{}, key string) (warns []string, errs []error) {
					v := val.(int)
					if v < 1 || v > 60 {
						errs = append(errs, fmt.Errorf("%q must be between 1 and 60 inclusive, got: %d", key, v))
					}

					return
				},
			},
			"timeout_seconds": {
				Type:     schema.TypeInt,
				Optional: true,
				Default:  1,
				ValidateFunc: func(val interface{}, key string) (warns []string, errs []error) {
					v := val.(int)
					if v < 1 || v > 60 {
						errs = append(errs, fmt.Errorf("%q must be between 1 and 60 inclusive, got: %d", key, v))
					}

					return
				},
			},
			"success_threshold": {
				Type:         schema.TypeInt,
				Optional:     true,
				Default:      1,
				ValidateFunc: ThresholdValidator,
			},
			"failure_threshold": {
				Type:         schema.TypeInt,
				Optional:     true,
				Default:      3,
				ValidateFunc: ThresholdValidator,
			},
			"exec": {
				Type:     schema.TypeList,
				Optional: true,
				MaxItems: 1,
				// ExactlyOneOf: []string{"http_get", "tcp_socket", "exec"},
				Elem: &schema.Resource{
					Schema: map[string]*schema.Schema{
						"command": {
							Type:     schema.TypeList,
							Required: true,
							MinItems: 1,
							Elem:     StringSchema(),
						},
					},
				},
			},
			"tcp_socket": {
				Type:     schema.TypeList,
				Optional: true,
				MaxItems: 1,
				// ExactlyOneOf: []string{"http_get", "tcp_socket", "exec"},
				Elem: &schema.Resource{
					Schema: map[string]*schema.Schema{
						"port": {
							Type:     schema.TypeInt,
							Optional: true,
							ValidateFunc: func(val interface{}, key string) (warns []string, errs []error) {
								v := val.(int)
								if v < 80 || v > 65535 {
									errs = append(errs, fmt.Errorf("%q must be between 80 and 65535 inclusive, got: %d", key, v))
									return
								}

								if v == 8012 || v == 8022 || v == 9090 || v == 9091 || v == 15000 || v == 15001 || v == 15006 || v == 15020 || v == 15021 || v == 15090 || v == 41000 {
									errs = append(errs, fmt.Errorf("%q cannot be 8012, 8022, 9090, 9091, 15000, 15001, 15006, 15020, 15021, 15090, 41000, got: %d", key, v))
								}

								return
							},
						},
					},
				},
			},
			"http_get": {
				Type:     schema.TypeList,
				Optional: true,
				MaxItems: 1,
				// ExactlyOneOf: []string{"http_get", "tcp_socket", "exec"},
				Elem: &schema.Resource{
					Schema: map[string]*schema.Schema{
						"path": {
							Type:     schema.TypeString,
							Optional: true,
							Default:  "/",
						},
						"port": {
							Type:         schema.TypeInt,
							Optional:     true,
							ValidateFunc: PortValidator,
						},
						"http_headers": {
							Type:     schema.TypeMap,
							Optional: true,
							Elem: &schema.Schema{
								Type: schema.TypeString,
							},
						},
						"scheme": {
							Type:     schema.TypeString,
							Optional: true,
							Default:  "HTTP",
							ValidateFunc: func(val interface{}, key string) (warns []string, errs []error) {
								v := val.(string)
								vLower := strings.ToLower(v)

								if vLower != "http" && vLower != "https" {
									errs = append(errs, fmt.Errorf("%q must be either HTTP or HTTPS: %s", key, v))
								}

								return
							},
						},
					},
				},
			},
		},
	}
}

func lifeCycleSpec() *schema.Resource {
	return &schema.Resource{
		Schema: map[string]*schema.Schema{
			"exec": {
				Type:     schema.TypeList,
				Optional: true,
				MaxItems: 1,
				Elem: &schema.Resource{
					Schema: map[string]*schema.Schema{
						"command": {
							Type:     schema.TypeList,
							Required: true,
							MinItems: 1,
							Elem:     StringSchema(),
						},
					},
				},
			},
		},
	}
}

func resourceWorkloadCreate(ctx context.Context, d *schema.ResourceData, m interface{}) diag.Diagnostics {

	// log.Printf("[INFO] Method: resourceWorkloadCreate")

	c := m.(*client.Client)

	gvcName := d.Get("gvc").(string)

	workload := client.Workload{}
	workload.Name = GetString(d.Get("name"))
	workload.Description = GetString(d.Get("description"))
	workload.Tags = GetStringMap(d.Get("tags"))

	buildContainers(d.Get("container").([]interface{}), &workload)
	buildOptions(d.Get("options").([]interface{}), &workload, false, c.Org)
	buildOptions(d.Get("local_options").([]interface{}), &workload, true, c.Org)
	buildFirewallSpec(d.Get("firewall_spec").([]interface{}), &workload, false)

	if d.Get("type") != nil {

		workloadType := strings.TrimSpace(d.Get("type").(string))

		if workloadType != "" {

			if workload.Spec == nil {
				workload.Spec = &client.WorkloadSpec{}
			}

			workload.Spec.Type = GetString(workloadType)
		}
	}

	if d.Get("identity_link") != nil {

		identityLink := strings.TrimSpace(d.Get("identity_link").(string))

		if identityLink != "" {

			if workload.Spec == nil {
				workload.Spec = &client.WorkloadSpec{}
			}

			workload.Spec.IdentityLink = GetString(identityLink)
		}
	}

	newWorkload, code, err := c.CreateWorkload(workload, gvcName)

	if code == 409 {
		return ResourceExistsHelper()
	}

	if err != nil {
		return diag.FromErr(err)
	}

	return setWorkload(d, newWorkload, gvcName, c.Org, nil)
}

func buildContainers(containers []interface{}, workload *client.Workload) {

	newContainers := []client.ContainerSpec{}

	for _, container := range containers {

		c := container.(map[string]interface{})

		newContainer := client.ContainerSpec{
			Name:             GetString(c["name"].(string)),
			Image:            GetString(c["image"].(string)),
			Memory:           GetString(c["memory"].(string)),
			CPU:              GetString(c["cpu"].(string)),
			Command:          GetString(c["command"].(string)),
			InheritEnv:       GetBool(c["inherit_env"].(bool)),
			WorkingDirectory: GetString(c["working_directory"].(string)),
		}

		if c["port"] != nil {
			newContainer.Port = GetPortInt(c["port"])
		}

		if c["ports"] != nil {
			newContainer.Ports = buildPortSpec(c["ports"].([]interface{}))
		}

		argArray := []string{}

		for _, value := range c["args"].([]interface{}) {
			argArray = append(argArray, value.(string))
		}

		if len(argArray) > 0 {
			newContainer.Args = &argArray
		}

		envArray := []client.NameValue{}

		keys, m := MapSortHelper(c["env"])

		for _, k := range keys {

			name := k
			value := m[k].(string)

			newEnv := client.NameValue{
				Name:  &name,
				Value: &value,
			}

			envArray = append(envArray, newEnv)
		}

		if len(envArray) > 0 {
			newContainer.Env = &envArray
		}

		if c["readiness_probe"] != nil {
			newContainer.ReadinessProbe = buildHealthCheckSpec(c["readiness_probe"].([]interface{}))
		}

		if c["liveness_probe"] != nil {
			newContainer.LivenessProbe = buildHealthCheckSpec(c["liveness_probe"].([]interface{}))
		}

		if c["volume"] != nil {
			newContainer.Volumes = buildVolumeSpec(c["volume"].([]interface{}))
		}

		if c["metrics"] != nil {
			newContainer.Metrics = buildMetrics(c["metrics"].([]interface{}))
		}

		if c["lifecycle"] != nil {
			newContainer.LifeCycle = buildLifeCycleSpec(c["lifecycle"].([]interface{}))
		}

		newContainers = append(newContainers, newContainer)
	}

	if workload.Spec == nil {
		workload.Spec = &client.WorkloadSpec{}
	}

	workload.Spec.Containers = &newContainers
}

func buildPortSpec(ports []interface{}) *[]client.PortSpec {

	if len(ports) > 0 {
		output := []client.PortSpec{}

		for _, value := range ports {

			v := value.(map[string]interface{})

			protocol := v["protocol"].(string)
			number := v["number"].(int)

			localPort := client.PortSpec{
				Protocol: &protocol,
				Number:   &number,
			}

			output = append(output, localPort)
		}

		return &output
	}

	return nil
}

func buildVolumeSpec(volumes []interface{}) *[]client.VolumeSpec {

	if len(volumes) > 0 {
		output := []client.VolumeSpec{}

		for _, value := range volumes {

			v := value.(map[string]interface{})

			uri := v["uri"].(string)
			path := v["path"].(string)

			localVolume := client.VolumeSpec{
				Uri:  &uri,
				Path: &path,
			}

			output = append(output, localVolume)
		}

		return &output
	}

	return nil
}

func buildMetrics(metrics []interface{}) *client.Metrics {

	if len(metrics) == 1 {

		v := metrics[0].(map[string]interface{})

		path := v["path"].(string)
		port := v["port"].(int)

		localMetric := client.Metrics{
			Path: &path,
			Port: &port,
		}

		return &localMetric
	}

	return nil
}

func buildHealthCheckSpec(healthCheck []interface{}) *client.HealthCheckSpec {

	if len(healthCheck) > 0 {

		output := client.HealthCheckSpec{}

		hc := healthCheck[0].(map[string]interface{})

		initDelaySeconds := hc["initial_delay_seconds"].(int)
		periodSeconds := hc["period_seconds"].(int)
		timeoutSeconds := hc["timeout_seconds"].(int)
		successThreshold := hc["success_threshold"].(int)
		failureThreshold := hc["failure_threshold"].(int)

		output.InitialDelaySeconds = &initDelaySeconds
		output.PeriodSeconds = &periodSeconds
		output.TimeoutSeconds = &timeoutSeconds
		output.SuccessThreshold = &successThreshold
		output.FailureThreshold = &failureThreshold

		if hc["exec"] != nil {

			exec := hc["exec"].([]interface{})

			if len(exec) > 0 && exec[0] != nil {
				e := exec[0].(map[string]interface{})
				commands := []string{}

				for _, k := range e["command"].([]interface{}) {
					if k != nil {
						commands = append(commands, k.(string))
					} else {
						commands = append(commands, "")
					}
				}

				if len(commands) > 0 {
					output.Exec = &client.Exec{}
					output.Exec.Command = &commands
				}
			}
		}

		if hc["tcp_socket"] != nil {
			tcp := hc["tcp_socket"].([]interface{})

			if len(tcp) > 0 {

				output.TCPSocket = &client.TCPSocket{}

				if tcp[0] != nil {
					t := tcp[0].(map[string]interface{})
					port := t["port"].(int)
					output.TCPSocket.Port = GetPortInt(port)
				}
			}
		}

		if hc["http_get"] != nil {

			http := hc["http_get"].([]interface{})

			if len(http) > 0 {

				output.HTTPGet = &client.HTTPGet{}

				h := http[0].(map[string]interface{})

				path := h["path"].(string)
				port := h["port"].(int)
				scheme := h["scheme"].(string)

				output.HTTPGet.Path = &path
				output.HTTPGet.Port = GetPortInt(port)
				output.HTTPGet.Scheme = &scheme

				keys, m := MapSortHelper(h["http_headers"])

				httpHeaders := []client.NameValue{}

				for _, k := range keys {

					name := k
					value := m[k].(string)

					newHeader := client.NameValue{
						Name:  &name,
						Value: &value,
					}

					httpHeaders = append(httpHeaders, newHeader)
				}

				if len(httpHeaders) > 0 {
					output.HTTPGet.HTTPHeaders = &httpHeaders
				}

			}
		}

		return &output
	}

	return nil
}

func buildLifeCycleSpec(lifecycle []interface{}) *client.LifeCycleSpec {
<<<<<<< HEAD
=======

>>>>>>> 17813d02
	if len(lifecycle) == 0 {
		return nil
	}

	output := client.LifeCycleSpec{}
	lc := lifecycle[0].(map[string]interface{})

	// Set struct fields
	if lc["post_start"] != nil {
		commands := getInnerLifeCycleCommands(lc["post_start"].([]interface{}))
		if len(commands) > 0 {
			output.PostStart = &client.LifeCycleInner{}
			output.PostStart.Exec = &client.Exec{}
			output.PostStart.Exec.Command = &commands
		}
	}

	if lc["pre_stop"] != nil {
		commands := getInnerLifeCycleCommands(lc["pre_stop"].([]interface{}))
		if len(commands) > 0 {
			output.PreStop = &client.LifeCycleInner{}
			output.PreStop.Exec = &client.Exec{}
			output.PreStop.Exec.Command = &commands
		}
	}

	return &output
}

func buildOptions(options []interface{}, workload *client.Workload, localOptions bool, org string) {

	output := []client.Options{}

	if len(options) > 0 {

		for _, o := range options {

			option := o.(map[string]interface{})

			newOptions := client.Options{}

			if localOptions {
				newOptions.Location = GetString(fmt.Sprintf("/org/%s/location/%s", org, option["location"].(string)))
			}

			newOptions.CapacityAI = GetBool(option["capacity_ai"])
			newOptions.TimeoutSeconds = GetInt(option["timeout_seconds"])
			newOptions.Debug = GetBool(option["debug"])
			newOptions.Suspend = GetBool(option["suspend"])

			autoScaling := option["autoscaling"].([]interface{})

			if len(autoScaling) > 0 {

				as := autoScaling[0].(map[string]interface{})

				cas := client.AutoScaling{

					Metric:           GetString(as["metric"]),
					MetricPercentile: GetString(as["metric_percentile"]),
					Target:           GetInt(as["target"]),
					MaxScale:         GetInt(as["max_scale"]),
					MinScale:         GetInt(as["min_scale"]),
					MaxConcurrency:   GetInt(as["max_concurrency"]),
					ScaleToZeroDelay: GetInt(as["scale_to_zero_delay"]),
				}

				newOptions.AutoScaling = &cas
			}

			output = append(output, newOptions)
		}
	}

	if workload.Spec == nil {
		workload.Spec = &client.WorkloadSpec{}
	}

	if localOptions {
		workload.Spec.LocalOptions = &output
	} else {
		workload.Spec.DefaultOptions = &output[0]
	}
}

func buildFirewallSpec(specs []interface{}, workload *client.Workload, update bool) {

	if len(specs) > 0 && specs[0] != nil {

		newSpec := client.FirewallSpec{}

		spec := specs[0].(map[string]interface{})
		external := spec["external"].([]interface{})

		if len(external) > 0 && external[0] != nil {

			e := external[0].(map[string]interface{})
			we := client.FirewallSpecExternal{}
			we.Update = update

			if e["inbound_allow_cidr"] != nil {
				inboundAllowCIDR := []string{}

				for _, value := range e["inbound_allow_cidr"].(*schema.Set).List() {
					inboundAllowCIDR = append(inboundAllowCIDR, value.(string))
				}

				if len(inboundAllowCIDR) > 0 {
					we.InboundAllowCIDR = &inboundAllowCIDR
				}
			}

			if e["outbound_allow_cidr"] != nil {
				outboundAllowCIDR := []string{}

				for _, value := range e["outbound_allow_cidr"].(*schema.Set).List() {
					outboundAllowCIDR = append(outboundAllowCIDR, value.(string))
				}

				if len(outboundAllowCIDR) > 0 {
					we.OutboundAllowCIDR = &outboundAllowCIDR
				}
			}

			if e["outbound_allow_hostname"] != nil {
				outboundAllowHostname := []string{}

				for _, value := range e["outbound_allow_hostname"].(*schema.Set).List() {
					outboundAllowHostname = append(outboundAllowHostname, value.(string))
				}

				if len(outboundAllowHostname) > 0 {
					we.OutboundAllowHostname = &outboundAllowHostname
				}
			}

			newSpec.External = &we
		}

		internal := spec["internal"].([]interface{})

		if len(internal) > 0 && internal[0] != nil {

			i := internal[0].(map[string]interface{})
			wi := client.FirewallSpecInternal{}
			wi.Update = update

			wi.InboundAllowType = GetString(i["inbound_allow_type"])

			if i["inbound_allow_workload"] != nil {
				inboundAllowWorkload := []string{}

				for _, value := range i["inbound_allow_workload"].(*schema.Set).List() {
					inboundAllowWorkload = append(inboundAllowWorkload, value.(string))
				}

				if len(inboundAllowWorkload) > 0 {
					wi.InboundAllowWorkload = &inboundAllowWorkload
				}
			}

			newSpec.Internal = &wi
		}

		if workload.Spec == nil {
			workload.Spec = &client.WorkloadSpec{}
		}

		workload.Spec.FirewallConfig = &newSpec
	}
}

func getInnerLifeCycleCommands(property []interface{}) []string {
	if len(property) == 0 {
		return []string{}
	}
	propertySafe := property[0].(map[string]interface{})
	exec, ok := propertySafe["exec"].([]interface{})
	if ok {
		return buildExec(exec)
	}
	return []string{}
}

func buildExec(exec []interface{}) []string {
	if len(exec) > 0 && exec[0] == nil {
		return []string{}
	}

	commands := []string{}
	e := exec[0].(map[string]interface{})

	for _, k := range e["command"].([]interface{}) {
		if k != nil {
			commands = append(commands, k.(string))
		} else {
			commands = append(commands, "")
		}
	}

	return commands
}

func resourceWorkloadRead(ctx context.Context, d *schema.ResourceData, m interface{}) diag.Diagnostics {

	// log.Printf("[INFO] Method: resourceWorkloadRead")

	workloadName := d.Id()
	gvcName := d.Get("gvc").(string)

	c := m.(*client.Client)
	workload, code, err := c.GetWorkload(workloadName, gvcName)

	if code == 404 {
		d.SetId("")
		return nil
	}

	if err != nil {
		return diag.FromErr(err)
	}

	if tfTest := os.Getenv("CPLN_TF_TEST"); tfTest == "true" {

		if workload.Status == nil {
			workload.Status = &client.WorkloadStatus{}
		}

		testEndpoint := "http://tf-test"

		workload.Status.Endpoint = &testEndpoint
		workload.Status.CanonicalEndpoint = &testEndpoint
	}

	var diags diag.Diagnostics
	count := 0

	for workload.Status == nil || workload.Status.Endpoint == nil || workload.Status.CanonicalEndpoint == nil || strings.TrimSpace(*workload.Status.Endpoint) == "" || strings.TrimSpace(*workload.Status.CanonicalEndpoint) == "" {

		if count++; count > 8 {
			// Exit loop after 120 seconds

			diags = append(diags, diag.Diagnostic{
				Severity: diag.Warning,
				Summary:  "Unable to obtain current status",
				Detail:   "Workload status is not available. Run 'terraform apply' again.",
			})

			break
		}

		// log.Printf("Waiting For Valid Status. Count: %d", count)

		time.Sleep(15 * time.Second)

		workload, _, err = c.GetWorkload(workloadName, gvcName)

		if err != nil {
			return diag.FromErr(err)
		}
	}

	// log.Printf("Before Calling SET: Endpoint: %s. Canonical: %s", workload.Status.Endpoint, workload.Status.CanonicalEndpoint)

	return setWorkload(d, workload, gvcName, c.Org, diags)
}

func resourceWorkloadUpdate(ctx context.Context, d *schema.ResourceData, m interface{}) diag.Diagnostics {

	// log.Printf("[INFO] Method: resourceWorkloadUpdate")

	if d.HasChanges("description", "tags", "type", "container", "options", "local_options", "firewall_spec", "identity_link") {

		c := m.(*client.Client)

		gvcName := d.Get("gvc").(string)

		workloadToUpdate := client.Workload{}
		workloadToUpdate.Name = GetString(d.Get("name"))

		if d.HasChange("description") {
			workloadToUpdate.Description = GetDescriptionString(d.Get("description"), *workloadToUpdate.Name)
		}

		if d.HasChange("tags") {
			workloadToUpdate.Tags = GetTagChanges(d)
		}

		if d.HasChange("type") {

			if workloadToUpdate.Spec == nil {
				workloadToUpdate.Spec = &client.WorkloadSpec{}
				workloadToUpdate.Spec.Update = true
			}

			workloadToUpdate.Spec.Type = GetString(d.Get("type"))
		}

		if d.HasChange("container") {

			if workloadToUpdate.Spec == nil {
				workloadToUpdate.Spec = &client.WorkloadSpec{}
				workloadToUpdate.Spec.Update = true
			}

			buildContainers(d.Get("container").([]interface{}), &workloadToUpdate)
		}

		if d.HasChange("options") {

			if workloadToUpdate.Spec == nil {
				workloadToUpdate.Spec = &client.WorkloadSpec{}
				workloadToUpdate.Spec.Update = true
			}

			buildOptions(d.Get("options").([]interface{}), &workloadToUpdate, false, c.Org)
		}

		if d.HasChange("local_options") {

			if workloadToUpdate.Spec == nil {
				workloadToUpdate.Spec = &client.WorkloadSpec{}
				workloadToUpdate.Spec.Update = true
			}

			buildOptions(d.Get("local_options").([]interface{}), &workloadToUpdate, true, c.Org)
		}

		if d.HasChange("firewall_spec") {

			if workloadToUpdate.Spec == nil {
				workloadToUpdate.Spec = &client.WorkloadSpec{}
				workloadToUpdate.Spec.Update = true
			}

			buildFirewallSpec(d.Get("firewall_spec").([]interface{}), &workloadToUpdate, true)
		}

		if d.Get("identity_link") != nil {

			identityLink := strings.TrimSpace(d.Get("identity_link").(string))

			if identityLink != "" {

				if workloadToUpdate.Spec == nil {
					workloadToUpdate.Spec = &client.WorkloadSpec{}
					workloadToUpdate.Spec.Update = true
				}

				workloadToUpdate.Spec.IdentityLink = GetString(identityLink)
			}
		}

		updatedWorkload, _, err := c.UpdateWorkload(workloadToUpdate, gvcName)
		if err != nil {
			return diag.FromErr(err)
		}

		if tfTest := os.Getenv("CPLN_TF_TEST"); tfTest == "true" {

			if updatedWorkload.Status == nil {
				updatedWorkload.Status = &client.WorkloadStatus{}
			}

			testEndpoint := "http://tf-test"

			updatedWorkload.Status.Endpoint = &testEndpoint
			updatedWorkload.Status.CanonicalEndpoint = &testEndpoint
		}

		return setWorkload(d, updatedWorkload, gvcName, c.Org, nil)
	}

	return nil
}

func resourceWorkloadDelete(ctx context.Context, d *schema.ResourceData, m interface{}) diag.Diagnostics {

	// log.Printf("[INFO] Method: resourceWorkloadDelete")

	c := m.(*client.Client)
	err := c.DeleteWorkload(d.Id(), d.Get("gvc").(string))
	if err != nil {
		return diag.FromErr(err)
	}

	d.SetId("")

	return nil
}

func setWorkload(d *schema.ResourceData, workload *client.Workload, gvcName, org string, diags diag.Diagnostics) diag.Diagnostics {

	if workload == nil {
		d.SetId("")
		return nil
	}

	d.SetId(*workload.Name)

	if err := SetBase(d, workload.Base); err != nil {
		return diag.FromErr(err)
	}

	if workload.Spec != nil {
		if err := d.Set("container", flattenContainer(workload.Spec.Containers)); err != nil {
			return diag.FromErr(err)
		}

		if workload.Spec.DefaultOptions != nil {
			if err := d.Set("options", flattenOptions([]client.Options{*workload.Spec.DefaultOptions}, false, org)); err != nil {
				return diag.FromErr(err)
			}
		}

		if workload.Spec.LocalOptions != nil {
			if err := d.Set("local_options", flattenOptions(*workload.Spec.LocalOptions, true, org)); err != nil {
				return diag.FromErr(err)
			}
		}

		if err := d.Set("firewall_spec", flattenFirewallSpec(workload.Spec.FirewallConfig)); err != nil {
			return diag.FromErr(err)
		}

		if err := d.Set("identity_link", workload.Spec.IdentityLink); err != nil {
			return diag.FromErr(err)
		}

		if err := d.Set("type", workload.Spec.Type); err != nil {
			return diag.FromErr(err)
		}
	}

	if err := d.Set("status", flattenWorkloadStatus(workload.Status)); err != nil {
		return diag.FromErr(err)
	}

	if err := SetSelfLink(workload.Links, d); err != nil {
		return diag.FromErr(err)
	}

	return diags
}

func flattenWorkloadStatus(status *client.WorkloadStatus) []interface{} {

	if status != nil {

		fs := make(map[string]interface{})

		if status.ParentID != nil {
			fs["parent_id"] = *status.ParentID
		}

		if status.Endpoint != nil {
			fs["endpoint"] = *status.Endpoint
		}

		if status.CanonicalEndpoint != nil {
			fs["canonical_endpoint"] = *status.CanonicalEndpoint
		}

		if status.InternalName != nil {
			fs["internal_name"] = *status.InternalName
		}

		if status.CurrentReplicaCount != nil {
			fs["current_replica_count"] = *status.CurrentReplicaCount
		}

		if status.HealthCheck != nil {
			healthCheck := make(map[string]interface{})

			if status.HealthCheck.Active != nil {
				healthCheck["active"] = *status.HealthCheck.Active
			}

			if status.HealthCheck.Success != nil {
				healthCheck["success"] = *status.HealthCheck.Success
			}

			if status.HealthCheck.Code != nil {
				healthCheck["code"] = *status.HealthCheck.Code
			}

			if status.HealthCheck.Message != nil {
				healthCheck["message"] = *status.HealthCheck.Message
			}

			if status.HealthCheck.Failures != nil {
				healthCheck["failures"] = *status.HealthCheck.Failures
			}

			if status.HealthCheck.Successes != nil {
				healthCheck["successes"] = *status.HealthCheck.Successes
			}

			if status.HealthCheck.LastChecked != nil {
				healthCheck["last_checked"] = *status.HealthCheck.LastChecked
			}

			fs["health_check"] = healthCheck
		}

		output := []interface{}{
			fs,
		}

		return output
	}

	return nil
}

func flattenContainer(containers *[]client.ContainerSpec) []interface{} {

	if containers != nil && len(*containers) > 0 {

		cs := make([]interface{}, len(*containers))

		for i, container := range *containers {

			c := make(map[string]interface{})

			c["name"] = *container.Name
			c["image"] = *container.Image

			if container.Port != nil && *container.Port > 0 {
				c["port"] = *container.Port
			}

			if container.Ports != nil {
				c["ports"] = flattenPortSpec(container.Ports)
			}

			c["memory"] = *container.Memory
			c["cpu"] = *container.CPU

			if container.Command != nil {
				c["command"] = *container.Command
			}

			if container.InheritEnv != nil {
				c["inherit_env"] = *container.InheritEnv
			}

			if container.WorkingDirectory != nil {
				c["working_directory"] = *container.WorkingDirectory
			}

			if container.Args != nil && len(*container.Args) > 0 {
				c["args"] = []interface{}{}

				for _, arg := range *container.Args {
					c["args"] = append(c["args"].([]interface{}), arg)
				}
			}

			if container.Env != nil && len(*container.Env) > 0 {
				envs := make(map[string]interface{})

				for _, env := range *container.Env {
					envs[*env.Name] = *env.Value
				}

				c["env"] = envs
			}

			if container.LivenessProbe != nil {
				c["liveness_probe"] = flattenHealthCheckSpec(container.LivenessProbe)
			}

			if container.ReadinessProbe != nil {
				c["readiness_probe"] = flattenHealthCheckSpec(container.ReadinessProbe)
			}

			if container.Volumes != nil {
				c["volume"] = flattenVolumeSpec(container.Volumes)
			}

			if container.Metrics != nil {
				c["metrics"] = flattenMetrics(container.Metrics)
			}

			if container.LifeCycle != nil {
				c["lifecycle"] = flattenLifeCycle(container.LifeCycle)
			}

			cs[i] = c
		}

		return cs
	}

	return nil
}

func flattenVolumeSpec(volumes *[]client.VolumeSpec) []interface{} {

	if volumes != nil && len(*volumes) > 0 {

		output := []interface{}{}

		for _, volume := range *volumes {

			v := map[string]interface{}{}

			if volume.Uri != nil {
				v["uri"] = *volume.Uri
			}

			if volume.Path != nil {
				v["path"] = *volume.Path
			}

			output = append(output, v)
		}

		return output
	}

	return nil
}

func flattenPortSpec(ports *[]client.PortSpec) []interface{} {

	if ports != nil && len(*ports) > 0 {

		output := []interface{}{}

		for _, port := range *ports {

			v := map[string]interface{}{}

			if port.Protocol != nil {
				v["protocol"] = *port.Protocol
			}

			if port.Number != nil {
				v["number"] = *port.Number
			}

			output = append(output, v)
		}

		return output
	}

	return nil
}

func flattenMetrics(metrics *client.Metrics) []interface{} {

	if metrics != nil {

		output := []interface{}{}

		m := map[string]interface{}{}

		if metrics.Path != nil {
			m["path"] = *metrics.Path
		}

		if metrics.Port != nil {
			m["port"] = *metrics.Port
		}

		output = append(output, m)

		return output
	}

	return nil
}

func flattenHealthCheckSpec(healthCheck *client.HealthCheckSpec) []interface{} {

	if healthCheck != nil {

		hc := map[string]interface{}{}

		if healthCheck.InitialDelaySeconds != nil {
			hc["initial_delay_seconds"] = *healthCheck.InitialDelaySeconds
		}

		if healthCheck.PeriodSeconds != nil {
			hc["period_seconds"] = *healthCheck.PeriodSeconds
		}

		if healthCheck.TimeoutSeconds != nil {
			hc["timeout_seconds"] = *healthCheck.TimeoutSeconds
		}

		if healthCheck.SuccessThreshold != nil {
			hc["success_threshold"] = *healthCheck.SuccessThreshold
		}

		if healthCheck.FailureThreshold != nil {
			hc["failure_threshold"] = *healthCheck.FailureThreshold
		}

		if healthCheck.Exec != nil && len(*healthCheck.Exec.Command) > 0 {
			e := make(map[string]interface{})
			e["command"] = *healthCheck.Exec.Command
			hc["exec"] = []interface{}{e}
		}

		if healthCheck.TCPSocket != nil {
			t := make(map[string]interface{})

			if healthCheck.TCPSocket.Port != nil && *healthCheck.TCPSocket.Port > 0 {
				t["port"] = *healthCheck.TCPSocket.Port
			}

			ti := []interface{}{t}
			hc["tcp_socket"] = ti
		}

		if healthCheck.HTTPGet != nil {
			h := make(map[string]interface{})
			h["path"] = *healthCheck.HTTPGet.Path

			if healthCheck.HTTPGet.Port != nil && *healthCheck.HTTPGet.Port > 0 {
				h["port"] = *healthCheck.HTTPGet.Port
			}

			if healthCheck.HTTPGet.Scheme != nil {
				h["scheme"] = *healthCheck.HTTPGet.Scheme
			}

			headers := make(map[string]interface{})

			if healthCheck.HTTPGet.HTTPHeaders != nil {
				for _, header := range *healthCheck.HTTPGet.HTTPHeaders {
					if header.Value != nil {
						headers[*header.Name] = *header.Value
					} else {
						headers[*header.Name] = ""
					}
				}
			}

			h["http_headers"] = headers
			hi := []interface{}{h}
			hc["http_get"] = hi
		}

		return []interface{}{hc}
	}

	return nil
}

func flattenOptions(options []client.Options, localOptions bool, org string) []interface{} {

	if len(options) > 0 {

		output := []interface{}{}

		for _, o := range options {

			option := make(map[string]interface{})

			if localOptions && o.Location != nil {
				option["location"] = strings.TrimPrefix(*o.Location, fmt.Sprintf("/org/%s/location/", org))
			}

<<<<<<< HEAD
			option["capacity_ai"] = *o.CapacityAI
			option["timeout_seconds"] = *o.TimeoutSeconds
			option["debug"] = *o.Debug
=======
			if o.CapacityAI != nil {
				option["capacity_ai"] = *o.CapacityAI
			}

			if o.TimeoutSeconds != nil {
				option["timeout_seconds"] = *o.TimeoutSeconds
			}

			if o.Debug != nil {
				option["debug"] = *o.Debug
			}

			if o.Suspend != nil {
				option["suspend"] = *o.Suspend
			}
>>>>>>> 17813d02

			as := make(map[string]interface{})

			if o.AutoScaling != nil {

				if o.AutoScaling.Metric != nil {
					as["metric"] = *o.AutoScaling.Metric
				}

				if o.AutoScaling.MetricPercentile != nil {
					as["metric_percentile"] = *o.AutoScaling.MetricPercentile
				}

				if o.AutoScaling.Target != nil {
					as["target"] = *o.AutoScaling.Target
				}

				if o.AutoScaling.MaxScale != nil {
					as["max_scale"] = *o.AutoScaling.MaxScale
				}

				if o.AutoScaling.MinScale != nil {
					as["min_scale"] = *o.AutoScaling.MinScale
				}

				if o.AutoScaling.MaxConcurrency != nil {
					as["max_concurrency"] = *o.AutoScaling.MaxConcurrency
				}

				if o.AutoScaling.ScaleToZeroDelay != nil {
					as["scale_to_zero_delay"] = *o.AutoScaling.ScaleToZeroDelay
				}
				autoScaling := make([]interface{}, 1)
				autoScaling[0] = as
				option["autoscaling"] = autoScaling
			}

			output = append(output, option)
		}

		return output
	}

	return nil
}

func flattenFirewallSpec(spec *client.FirewallSpec) []interface{} {

	if spec != nil {

		external := make(map[string]interface{})
		addExternal := false

		if spec.External != nil {

			if spec.External.InboundAllowCIDR != nil && len(*spec.External.InboundAllowCIDR) > 0 {
				external["inbound_allow_cidr"] = []interface{}{}

				for _, arg := range *spec.External.InboundAllowCIDR {
					external["inbound_allow_cidr"] = append(external["inbound_allow_cidr"].([]interface{}), arg)
				}

				addExternal = true
			}

			if spec.External.OutboundAllowCIDR != nil && len(*spec.External.OutboundAllowCIDR) > 0 {
				external["outbound_allow_cidr"] = []interface{}{}

				for _, arg := range *spec.External.OutboundAllowCIDR {
					external["outbound_allow_cidr"] = append(external["outbound_allow_cidr"].([]interface{}), arg)
				}

				addExternal = true
			}

			if spec.External.OutboundAllowHostname != nil && len(*spec.External.OutboundAllowHostname) > 0 {
				external["outbound_allow_hostname"] = []interface{}{}

				for _, arg := range *spec.External.OutboundAllowHostname {
					external["outbound_allow_hostname"] = append(external["outbound_allow_hostname"].([]interface{}), arg)
				}

				addExternal = true
			}
		}

		e := make([]interface{}, 1)
		e[0] = external

		internal := make(map[string]interface{})
		addInternal := false

		if spec.Internal != nil {

			if spec.Internal.InboundAllowType != nil {
				internal["inbound_allow_type"] = *spec.Internal.InboundAllowType
				addInternal = true
			}

			if spec.Internal.InboundAllowWorkload != nil && len(*spec.Internal.InboundAllowWorkload) > 0 {
				internal["inbound_allow_workload"] = []interface{}{}

				for _, arg := range *spec.Internal.InboundAllowWorkload {
					internal["inbound_allow_workload"] = append(internal["inbound_allow_workload"].([]interface{}), arg)
				}

				addInternal = true
			}
		}

		i := make([]interface{}, 1)
		i[0] = internal

		localSpec := make(map[string]interface{})

		if addExternal {
			localSpec["external"] = e
		}

		if addInternal {
			localSpec["internal"] = i
		}

		if addExternal || addInternal {
			c := make([]interface{}, 1)
			c[0] = localSpec

			return c
		}
	}

	return nil
}

func flattenLifeCycle(spec *client.LifeCycleSpec) []interface{} {
	if spec == nil {
		return nil
	}

	lc := map[string]interface{}{}

	if spec.PostStart != nil && len(*spec.PostStart.Exec.Command) > 0 {
		exec := make(map[string]interface{})
<<<<<<< HEAD
		exec["command"] = *spec.PostStart.Exec.Command
=======

		if spec.PostStart.Exec.Command != nil && len(*spec.PostStart.Exec.Command) > 0 {
			exec["command"] = []interface{}{}

			for _, command := range *spec.PostStart.Exec.Command {
				exec["command"] = append(exec["command"].([]interface{}), command)
			}
		}

>>>>>>> 17813d02
		postStart := make(map[string]interface{})
		postStart["exec"] = []interface{}{exec}
		lc["post_start"] = []interface{}{postStart}
	}

	if spec.PreStop != nil && len(*spec.PreStop.Exec.Command) > 0 {
		exec := make(map[string]interface{})
<<<<<<< HEAD
		exec["command"] = *spec.PreStop.Exec.Command
=======

		if spec.PreStop.Exec.Command != nil && len(*spec.PreStop.Exec.Command) > 0 {
			exec["command"] = []interface{}{}

			for _, command := range *spec.PreStop.Exec.Command {
				exec["command"] = append(exec["command"].([]interface{}), command)
			}
		}

>>>>>>> 17813d02
		preStop := make(map[string]interface{})
		preStop["exec"] = []interface{}{exec}
		lc["pre_stop"] = []interface{}{preStop}
	}

	return []interface{}{lc}
}<|MERGE_RESOLUTION|>--- conflicted
+++ resolved
@@ -308,14 +308,11 @@
 							Default:  true,
 						},
 						"debug": {
-<<<<<<< HEAD
-=======
 							Type:     schema.TypeBool,
 							Optional: true,
 							Default:  false,
 						},
 						"suspend": {
->>>>>>> 17813d02
 							Type:     schema.TypeBool,
 							Optional: true,
 							Default:  false,
@@ -357,14 +354,11 @@
 							Default:  true,
 						},
 						"debug": {
-<<<<<<< HEAD
-=======
 							Type:     schema.TypeBool,
 							Optional: true,
 							Default:  false,
 						},
 						"suspend": {
->>>>>>> 17813d02
 							Type:     schema.TypeBool,
 							Optional: true,
 							Default:  false,
@@ -1139,10 +1133,7 @@
 }
 
 func buildLifeCycleSpec(lifecycle []interface{}) *client.LifeCycleSpec {
-<<<<<<< HEAD
-=======
-
->>>>>>> 17813d02
+
 	if len(lifecycle) == 0 {
 		return nil
 	}
@@ -1911,11 +1902,6 @@
 				option["location"] = strings.TrimPrefix(*o.Location, fmt.Sprintf("/org/%s/location/", org))
 			}
 
-<<<<<<< HEAD
-			option["capacity_ai"] = *o.CapacityAI
-			option["timeout_seconds"] = *o.TimeoutSeconds
-			option["debug"] = *o.Debug
-=======
 			if o.CapacityAI != nil {
 				option["capacity_ai"] = *o.CapacityAI
 			}
@@ -1931,7 +1917,6 @@
 			if o.Suspend != nil {
 				option["suspend"] = *o.Suspend
 			}
->>>>>>> 17813d02
 
 			as := make(map[string]interface{})
 
@@ -2075,9 +2060,6 @@
 
 	if spec.PostStart != nil && len(*spec.PostStart.Exec.Command) > 0 {
 		exec := make(map[string]interface{})
-<<<<<<< HEAD
-		exec["command"] = *spec.PostStart.Exec.Command
-=======
 
 		if spec.PostStart.Exec.Command != nil && len(*spec.PostStart.Exec.Command) > 0 {
 			exec["command"] = []interface{}{}
@@ -2087,7 +2069,6 @@
 			}
 		}
 
->>>>>>> 17813d02
 		postStart := make(map[string]interface{})
 		postStart["exec"] = []interface{}{exec}
 		lc["post_start"] = []interface{}{postStart}
@@ -2095,9 +2076,6 @@
 
 	if spec.PreStop != nil && len(*spec.PreStop.Exec.Command) > 0 {
 		exec := make(map[string]interface{})
-<<<<<<< HEAD
-		exec["command"] = *spec.PreStop.Exec.Command
-=======
 
 		if spec.PreStop.Exec.Command != nil && len(*spec.PreStop.Exec.Command) > 0 {
 			exec["command"] = []interface{}{}
@@ -2107,7 +2085,6 @@
 			}
 		}
 
->>>>>>> 17813d02
 		preStop := make(map[string]interface{})
 		preStop["exec"] = []interface{}{exec}
 		lc["pre_stop"] = []interface{}{preStop}
