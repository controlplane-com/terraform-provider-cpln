---
page_title: "cpln_workload Resource - terraform-provider-cpln"
subcategory: "Workload"
description: |-
---

# cpln_workload (Resource)

Manages a GVC's [Workload](https://docs.controlplane.com/reference/workload).

## Declaration

### Required

- **name** (String) Name of the Workload.
- **gvc** (String) Name of the associated GVC.
- **type** (String) Workload Type. Either `serverless`, `standard`, or `cron`.
- **container** (Block List) ([see below](#nestedblock--container)).
- **options** (Block List, Max: 1) ([see below](#nestedblock--options)).

### Optional

- **description** (String) Description of the Workload.
- **firewall_spec** (Block List, Max: 1) ([see below](#nestedblock--firewall_spec)).
- **identity_link** (String) Full link to an Identity.
- **local_options** (Block List, Max: 1) ([see below](#nestedblock--options)).
- **tags** (Map of String) Key-value map of resource tags.
<<<<<<< HEAD
- **rollout_options** (Block List, Max: 1) ([see below](#nestedblock--rollout_options))
=======
- **job** (Block List, Max: 1) ([see below](#nestedblock--job)) [Cron Job Reference Page](https://docs.controlplane.com/reference/workload#cron).
>>>>>>> f38c40e3

<a id="nestedblock--container"></a>

### `container`

~> **Note** A Workload must contain at least one container.

Required:

- **name** (String) Name of the container.

  - The following rules apply to the name of a container:
    - Cannot be: 'istio-proxy', 'queue-proxy', 'istio-validation'.
    - Cannot start with: `cpln_`.

- **image** (String) The full image and tag path.

Optional:

- **port** (Number) The port the container exposes. Only one container is allowed to specify a port. Min: `80`. Max: `65535`. Used by `serverless` Workload type.

- **ports** (Block List) ([see below](#nestedblock--container--ports)).

~> **Note** The ports listed below are blocked and are not allowed to be used.
Containers which attempt to use these ports will not be able to bind:
8012, 8022, 9090, 9091, 15000, 15001, 15006, 15020, 15021, 15090, 41000.

- **args** (List of String) Command line arguments passed to the container at runtime.
- **env** (Map of String) Name-Value list of environment variables.
- **command** (String) Override the entry point.
- **inherit_env** (Boolean) Enables inheritance of GVC environment variables. A variable in spec.env will override a GVC variable with the same name.
- **cpu** (String) Reserved CPU of the workload when capacityAI is disabled. Maximum CPU when CapacityAI is enabled. Default: "50m".
- **memory** (String) Reserved memory of the workload when capacityAI is disabled. Maximum memory when CapacityAI is enabled. Default: "128Mi".
- **liveness_probe** (Block List, Max: 1) Liveness Probe ([see below](#nestedblock--container--liveness_probe)).
- **readiness_probe** (Block List, Max: 1) Readiness Probe ([see below](#nestedblock--container--readiness_probe)).

- **metrics** (Block List, Max: 1) ([see below](#nestedblock--container--metrics)) [Reference Page](https://docs.controlplane.com/reference/workload#metrics).
- **volume** (Block List) ([see below](#nestedblock--container--volume)) [Reference Page](https://docs.controlplane.com/reference/workload#volumes).
- **working_directory** (String) Override the working directory. Must be an absolute path.
- **lifecycle** (Block List, Max: 1) LifeCycle ([see below](#nestedblock--container--lifecycle)) [Reference Page](https://docs.controlplane.com/reference/workload#lifecycle).

<a id="nestedblock--container--ports"></a>

### `container.ports`

Required:

- **protocol** (String) Protocol. Choice of: `http`, `http2`, or `grpc`.
- **number** (String) Port to expose.

<a id="nestedblock--container--liveness_probe"></a>

### `container.liveness_probe`

Optional:

- **failure_threshold** (Number) Failure Threshold. Default: 3. Min: 1. Max: 20.
- **initial_delay_seconds** (Number) Initial Delay in seconds. Default: 0. Min: 0. Max: 120.
- **period_seconds** (Number) Period Seconds. Default: 10. Min: 1. Max: 60.
- **success_threshold** (Number) Success Threshold. Default: 1. Min: 1. Max: 20.
- **timeout_seconds** (Number) Timeout in seconds. Default: 1. Min: 1. Max: 60.

- **exec** (Block List, Max: 1) ([see below](#nestedblock--container--liveness_probe--exec)).
- **http_get** (Block List, Max: 1) ([see below](#nestedblock--container--liveness_probe--http_get)).
- **tcp_socket** (Block List, Max: 1) ([see below](#nestedblock--container--liveness_probe--tcp_socket)).

<a id="nestedblock--container--liveness_probe--exec"></a>

### `container.liveness_probe.exec`

Required:

- **command** (List of Strings, Min: 1) List of commands to execute.

<a id="nestedblock--container--liveness_probe--http_get"></a>

### `container.liveness_probe.http_get`

Optional:

- **path** (String) Path. Default: "/".
- **port** (Number) Port. Min: `80`. Max: `65535`.
- **http_headers** (Map of String) Name-Value list of HTTP Headers to send to container.
- **scheme** (String) HTTP Scheme. Valid values: "HTTP", "HTTPS". Default: "HTTP".

<a id="nestedblock--container--liveness_probe--tcp_socket"></a>

### `container.liveness_probe.tcp_socket`

Optional:

- **port** (Number) TCP Socket Port.

<a id="nestedblock--container--readiness_probe"></a>

### `container.readiness_probe`

Optional:

- **failure_threshold** (Number) Failure Threshold. Default: 3. Min: 1. Max: 20.
- **initial_delay_seconds** (Number) Initial Delay in seconds. Default: 0. Min: 0. Max: 120.
- **period_seconds** (Number) Period Seconds. Default: 10. Min: 1. Max: 60.
- **success_threshold** (Number) Success Threshold. Default: 1. Min: 1. Max: 20.
- **timeout_seconds** (Number) Timeout in seconds. Default: 1. Min: 1. Max: 60.

- **exec** (Block List, Max: 1) ([see below](#nestedblock--container--readiness_probe--exec)).
- **http_get** (Block List, Max: 1) ([see below](#nestedblock--container--readiness_probe--http_get)).
- **tcp_socket** (Block List, Max: 1) ([see below](#nestedblock--container--readiness_probe--tcp_socket)).

<a id="nestedblock--container--readiness_probe--exec"></a>

### `container.readiness_probe.exec`

Required:

- **command** (List of Strings, Min: 1) List of commands to execute.

<a id="nestedblock--container--readiness_probe--http_get"></a>

### `container.readiness_probe.http_get`

Optional:

- **http_headers** (Map of String) Name-Value list of HTTP Headers to send to container.
- **path** (String) Path. Default: "/".
- **port** (Number) Port. Min: `80`. Max: `65535`.
- **scheme** (String) HTTP Scheme. Valid values: "HTTP", "HTTPS". Default: "HTTP".

<a id="nestedblock--container--readiness_probe--tcp_socket"></a>

### `container.readiness_probe.tcp_socket`

Optional:

- **port** (Number) TCP Socket Port.

<a id="nestedblock--container--volume"></a>

### `container.volume`

Required:

- **uri** (String) URI of volume at cloud provider.
- **path** (String) File path added to workload pointing to the volume.

~> **Note** The following list of paths are reserved and cannot be used: `/dev`, `/dev/log`, `/tmp`, `/var`, `/var/log`.

<a id="nestedblock--container--metrics"></a>

### `container.metrics`

Required:

- **path** (String) Path from container emitting custom metrics
- **port** (Number) Port from container emitting custom metrics

<a id="nestedblock--container--lifecycle"></a>

### `container.lifecycle`

Optional:

- **postStart** (Block List, Max: 1) ([see below](#nestedblock--container--lifecycle--spec)).
- **preStop** (Block List, Max: 1) ([see below](#nestedblock--container--lifecycle--spec)).

<a id="nestedblock--container--lifecycle--spec"></a>

### `container.lifecycle.spec`

Optional:

- **exec** (Block List, Max: 1) ([see below](#nestedblock--container--lifecycle--spec--exec)).

<a id="nestedblock--container--lifecycle--spec--exec"></a>

### `container.lifecycle.spec.exec`

Required:

- **command** (List of Strings, Min: 1) List of commands to execute.

<a id="nestedblock--firewall_spec"></a>

### `firewall_spec`

Control of inbound and outbound access to the workload for external (public) and internal (service to service) traffic. Access is restricted by default.

Optional:

- **external** (Block List, Max: 1) ([see below](#nestedblock--firewall_spec--external)).
- **internal** (Block List, Max: 1) ([see below](#nestedblock--firewall_spec--internal)).

<a id="nestedblock--firewall_spec--external"></a>

### `firewall_spec.external`

Optional:

- **inbound_allow_cidr** (List of String) he list of ipv4/ipv6 addresses or cidr blocks that are allowed to access this workload. No external access is allowed by default. Specify '0.0.0.0/0' to allow access to the public internet.
- **outbound_allow_hostname** (List of String) The list of public hostnames that this workload is allowed to reach. No outbound access is allowed by default. A wildcard `*` is allowed on the prefix of the hostname only, ex: `*.amazonaws.com`. Use `outboundAllowCIDR` to allow access to all external websites.
- **outbound_allow_cidr** (List of String) The list of ipv4/ipv6 addresses or cidr blocks that this workload is allowed reach. No outbound access is allowed by default. Specify '0.0.0.0/0' to allow outbound access to the public internet.

<a id="nestedblock--firewall_spec--internal"></a>

### `firewall_spec.internal`

The internal firewall is used to control access between workloads.

Optional:

- **inbound_allow_type** (String) Used to control the internal firewall configuration and mutual tls. Allowed Values: "none", "same-gvc", "same-org", "workload-list".

  - 'none': no access is allowed between this workload and other workloads on Control Plane.
  - 'same-gvc': workloads running on the same Global Virtual Cloud are allowed to access this workload internally.
  - 'same-org': workloads running on the same Control Plane Organization are allowed to access this workload internally.
  - 'workload-list': specific workloads provided in the 'inboundAllowWorkload' array are allowed to access this workload internally.

- **inbound_allow_workload** (List of String) A list of specific workloads which are allowed to access this workload internally. This list is only used if the 'inboundAllowType' is set to 'workload-list'.

<a id="nestedblock--options"></a>

### `options`

Optional:

- **autoscaling** (Block List, Max: 1) ([see below](#nestedblock--options--autoscaling)).
- **timeout_seconds** (Number) Timeout in seconds. Default: `5`.
- **capacity_ai** (Boolean) Capacity AI. Default: `true`.
- **debug** (Boolean) Debug mode. Default: `false`
- **suspend** (Boolean) Workload suspend. Default: `false`

- **location** (String) Valid only for `local_options`. Override options for a specific location.

<a id="nestedblock--options--autoscaling"></a>

### `options.autoscaling`

Optional:

- **metric** (String) Valid values: `concurrency`, `cpu`, `latency`, or `rps`.
- **target** (Number) Control Plane will scale the number of replicas for this deployment up/down in order to be as close as possible to the target metric across all replicas of a deployment. Min: `0`. Max: `20000`. Default: `95`.
- **max_scale** (Number) The maximum allowed number of replicas. Min: `0`. Default `5`.
- **min_scale** (Number) The minimum allowed number of replicas. Control Plane can scale the workload down to 0 when there is no traffic and scale up immediately to fulfill new requests. Min: `0`. Max: `max_scale`. Default `1`.
- **scale_to_zero_delay** (Number) The amount of time (in seconds) with no requests received before a workload is scaled to 0. Min: `30`. Max: `3600`. Default: `300`.
- **max_concurrency** (Number) A hard maximum for the number of concurrent requests allowed to a replica. If no replicas are available to fulfill the request then it will be queued until a replica with capacity is available and delivered as soon as one is available again. Capacity can be available from requests completing or when a new replica is available from scale out.Min: `0`. Max: `1000`. Default `0`.

<a id="nestedblock--job"></a>

### `job`

~> **Note** A CRON workload must contain a `job`. Capacity AI must be false and min/max scale must equal 1.

Required:

- **schedule** (String) A standard cron [schedule expression](https://kubernetes.io/docs/concepts/workloads/controllers/cron-jobs/#schedule-syntax) used to determine when your job should execute.

Optional:

- **concurrency_policy** (String) Either 'Forbid' or 'Replace'. This determines what Control Plane will do when the schedule requires a job to start, while a prior instance of the job is still running. Enum: [ Forbid, Replace ] Default: `Forbid`
- **history_limit** (Number) The maximum number of completed job instances to display. This should be an integer between 1 and 10. Default: `5`
- **restart_policy** (String) Either 'OnFailure' or 'Never'. This determines what Control Plane will do when a job instance fails. Enum: [ OnFailure, Never ] Default: `Never`
- **active_deadline_seconds** (Number) The maximum number of seconds Control Plane will wait for the job to complete. If a job does not succeed or fail in the allotted time, Control Plane will stop the job, moving it into the Removed status.

## Outputs

The following attributes are exported:

- **cpln_id** (String) ID, in GUID format, of the Workload.
- **self_link** (String) Full link to this resource. Can be referenced by other resources.
- **status** (List of Object) ([see below](#nestedatt--status)).

<a id="nestedblock--rollout_options"></a>

### `rollout_options`

Optional:

- **min_ready_seconds** (Number) The minimum number of seconds a container must run without crashing to be considered available.
- **max_unavailable_replicas** (String) //TODO: Add description.
- **max_surge_replicas** (String) //TODO: Add description.

<a id="nestedatt--status"></a>

### `status`

Status of the workload.

Read-Only:

- **canonical_endpoint** (String) Canonical endpoint for the workload.
- **endpoint** (String) Endpoint for the workload.
- **health_check** (List of Object) ([see below](#nestedobjatt--status--health_check)).
- **parent_id** (String) ID of the parent object.

<a id="nestedobjatt--status--health_check"></a>

### `status.health_check`

Current health status.

Read-Only:

- **active** (Boolean) Active boolean for the associated workload.
- **code** (Number) Current output code for the associated workload.
- **failures** (Number) Failure integer for the associated workload.
- **last_checked** (String) Timestamp in UTC of the last health check.
- **message** (String) Current health status for the associated workload.
- **success** (Boolean) Success boolean for the associated workload.
- **successes** (Number) Success integer for the associated workload.

## Example Usage - Serverless

```terraform
resource "cpln_gvc" "example" {
  name        = "gvc-example"
  description = "Example GVC"

  locations = ["aws-eu-central-1", "aws-us-west-2"]

  tags = {
    terraform_generated = "true"
    example             = "true"
  }
}

resource "cpln_identity" "example" {

  gvc = cpln_gvc.example.name

  name        = "identity-example"
  description = "Example Identity"

  tags = {
    terraform_generated = "true"
    example             = "true"
  }
}

resource "cpln_workload" "new" {

  gvc = cpln_gvc.example.name

  name        = "workload-example"
  description = "Example Workload"
  type = "serverless"

  tags = {
    terraform_generated = "true"
    example             = "true"
  }

  identity_link = cpln_identity.example.self_link


  container {
    name   = "container-01"
    image  = "gcr.io/knative-samples/helloworld-go"
    port   = 8080
    memory = "128Mi"
    cpu    = "50m"

    command = "override-command"
    working_directory = "/usr"

    inherit_env = false

    env = {
      env-name-01 = "env-value-01",
      env-name-02 = "env-value-02",
    }

    args = ["arg-01", "arg-02"]

    readiness_probe {

      tcp_socket {
        port = 8181
      }

      period_seconds        = 11
      timeout_seconds       = 2
      failure_threshold     = 4
      success_threshold     = 2
      initial_delay_seconds = 1
    }

    liveness_probe {

      http_get {
        path   = "/path"
        port   = 8282
        scheme = "HTTPS"
        http_headers = {
          header-name-01 = "header-value-01"
          header-name-02 = "header-value-02"
        }
      }

      period_seconds        = 10
      timeout_seconds       = 3
      failure_threshold     = 5
      success_threshold     = 1
      initial_delay_seconds = 2
    }



    lifecycle {

      post_start {
        exec {
          command = ["command_post", "arg_1", "arg_2"]
        }
      }

      pre_stop {
        exec {
          command = ["command_pre", "arg_1", "arg_2"]
        }
      }
    }

    volume {
      uri  = "s3://bucket"
      path = "/s3"
    }
  }

  options {
    capacity_ai     = false
    timeout_seconds = 30
    suspend         = false

    autoscaling {
      metric          = "concurrency"
      target          = 100
      max_scale       = 3
      min_scale       = 2
      max_concurrency = 500
    }
  }

  local_options {

    location        = "aws-us-west-2"
    capacity_ai     = false
    timeout_seconds = 30
    suspend         = false

    autoscaling {
      metric          = "concurrency"
      target          = 100
      max_scale       = 3
      min_scale       = 2
      max_concurrency = 500
    }
  }

  firewall_spec {
    external {
      inbound_allow_cidr      = ["0.0.0.0/0"]
      outbound_allow_cidr     = []
      outbound_allow_hostname = ["*.controlplane.com", "*.cpln.io"]
    }
    internal {
      # Allowed Types: "none", "same-gvc", "same-org", "workload-list"
      inbound_allow_type     = "none"
      inbound_allow_workload = []
    }
  }
}
```

## Example Usage - Standard

```terraform

resource "cpln_gvc" "example" {
  name        = "gvc-example"
  description = "Example GVC"

  locations = ["aws-eu-central-1", "aws-us-west-2"]

  tags = {
    terraform_generated = "true"
    example             = "true"
  }
}

resource "cpln_identity" "example" {

  gvc = cpln_gvc.example.name

  name        = "identity-example"
  description = "Example Identity"

  tags = {
    terraform_generated = "true"
    example             = "true"
  }
}

resource "cpln_workload" "new" {

  gvc = cpln_gvc.example.name

  name        = "workload-example"
  description = "Example Workload"

  tags = {
    terraform_generated = "true"
    example             = "true"
  }

  identity_link = cpln_identity.example.self_link

  type = "standard"

  container {
    name   = "container-01"
    image  = "gcr.io/knative-samples/helloworld-go"
    memory = "128Mi"
    cpu    = "50m"

		ports {
		  protocol = "http"
			number   = "80"
		}

		ports {
			protocol = "http2"
			number   = "8080"
	  }

    env = {
      env-name-01 = "env-value-01",
      env-name-02 = "env-value-02",
    }

    lifecycle {

      post_start {
        exec {
          command = ["command_post", "arg_1", "arg_2"]
        }
      }

      pre_stop {
        exec {
          command = ["command_pre", "arg_1", "arg_2"]
        }
      }
    }
  }

  options {
    capacity_ai     = false
    timeout_seconds = 30
    suspend         = false

    autoscaling {
      metric          = "cpu"
      target          = 60
      max_scale       = 3
      min_scale       = 2
      max_concurrency = 500
    }
  }

  firewall_spec {
    external {
      inbound_allow_cidr      = ["0.0.0.0/0"]
      outbound_allow_cidr     = []
      outbound_allow_hostname = ["*.controlplane.com", "*.cpln.io"]
    }
    internal {
      # Allowed Types: "none", "same-gvc", "same-org", "workload-list"
      inbound_allow_type     = "none"
      inbound_allow_workload = []
    }
  }

  rollout_options {
    min_ready_seconds = 2
    max_unavailable_replicas = "10"
    max_surge_replicas = "20"
  }
}

```

## Example Usage - Cron

```terraform
resource "cpln_gvc" "example" {

  name        = "gvc-example"
  description = "Example GVC"
  locations   = ["aws-us-west-2"]

  tags = {
    terraform_generated = "true"
    example             = "true"
  }
}

resource "cpln_identity" "example" {

  gvc         = cpln_gvc.example.name
  name        = "identity-example"
  description = "Example Identity"

  tags = {
    terraform_generated = "true"
    example             = "true"
  }
}

resource "cpln_workload" "new" {

  gvc         = cpln_gvc.example.name
  name        = "workload-example"
  description = "Example Workload"

  tags = {
    terraform_generated = "true"
    example             = "true"
  }

  identity_link = cpln_identity.example.self_link

  type = "cron"

  container {
    name              = "container-01"
    image             = "gcr.io/knative-samples/helloworld-go"
    memory            = "128Mi"
    cpu               = "50m"
    command           = "override-command"
    working_directory = "/usr"

    env = {
      env-name-01 = "env-value-01",
      env-name-02 = "env-value-02",
    }

    args = ["arg-01", "arg-02"]

    volume {
      uri  = "s3://bucket"
      path = "/testpath01"
    }

    volume {
      uri  = "azureblob://storageAccount/container"
      path = "/testpath02"
    }

    metrics {
      path = "/metrics"
      port = 8181
    }
  }

  options {
    suspend     = false
    capacity_ai = false

    autoscaling {
			max_scale = 1
			min_scale = 1
	  }
  }

  firewall_spec {
    external {
      inbound_allow_cidr      = ["0.0.0.0/0"]
      outbound_allow_hostname = ["*.controlplane.com", "*.cpln.io"]
    }
  }

  job {
    schedule                = "* * * * *"
    concurrency_policy      = "Forbid"
    history_limit           = 5
    restart_policy          = "Never"
    active_deadline_seconds = 1200
  }
}

```<|MERGE_RESOLUTION|>--- conflicted
+++ resolved
@@ -25,11 +25,8 @@
 - **identity_link** (String) Full link to an Identity.
 - **local_options** (Block List, Max: 1) ([see below](#nestedblock--options)).
 - **tags** (Map of String) Key-value map of resource tags.
-<<<<<<< HEAD
+- **job** (Block List, Max: 1) ([see below](#nestedblock--job)) [Cron Job Reference Page](https://docs.controlplane.com/reference/workload#cron).
 - **rollout_options** (Block List, Max: 1) ([see below](#nestedblock--rollout_options))
-=======
-- **job** (Block List, Max: 1) ([see below](#nestedblock--job)) [Cron Job Reference Page](https://docs.controlplane.com/reference/workload#cron).
->>>>>>> f38c40e3
 
 <a id="nestedblock--container"></a>
 
@@ -300,6 +297,16 @@
 - **cpln_id** (String) ID, in GUID format, of the Workload.
 - **self_link** (String) Full link to this resource. Can be referenced by other resources.
 - **status** (List of Object) ([see below](#nestedatt--status)).
+
+<a id="nestedblock--rollout_options"></a>
+
+### `rollout_options`
+
+Optional:
+
+- **min_ready_seconds** (Number) The minimum number of seconds a container must run without crashing to be considered available.
+- **max_unavailable_replicas** (String) //TODO: Add description.
+- **max_surge_replicas** (String) //TODO: Add description.
 
 <a id="nestedblock--rollout_options"></a>
 
@@ -617,6 +624,7 @@
     max_unavailable_replicas = "10"
     max_surge_replicas = "20"
   }
+  
 }
 
 ```
