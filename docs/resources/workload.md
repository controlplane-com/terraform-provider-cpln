--- conflicted
+++ resolved
@@ -21,24 +21,15 @@
 ### Optional
 
 - **description** (String) Description of the Workload.
-<<<<<<< HEAD
 - **firewall_spec** (Block List, Max: 1) ([see below](#nestedblock--firewall_spec)).
 - **identity_link** (String) Full link to an Identity.
 - **local_options** (Block List, Max: 1) ([see below](#nestedblock--options)).
 - **tags** (Map of String) Key-value map of resource tags.
 - **job** (Block List, Max: 1) ([see below](#nestedblock--job)) [Cron Job Reference Page](https://docs.controlplane.com/reference/workload#cron).
-=======
-- **type** (String) Workload Type. Either `serverless` or `standard`. Default: `serverless`. 
-- **tags** (Map of String) Key-value map of resource tags.
-- **identity_link** (String) Full link to an Identity.
-- **container** (Block List) ([see below](#nestedblock--container)).
-- **firewall_spec** (Block List, Max: 1) ([see below](#nestedblock--firewall_spec)).
-- **options** (Block List, Max: 1) ([see below](#nestedblock--options)).
-- **local_options** (Block List, Max: 1) ([see below](#nestedblock--options)).
->>>>>>> 77e59f9f
 
 <a id="nestedblock--container"></a>
- ### `container`
+
+### `container`
 
 ~> **Note** A Workload must contain at least one container.
 
@@ -77,7 +68,8 @@
 - **lifecycle** (Block List, Max: 1) LifeCycle ([see below](#nestedblock--container--lifecycle)) [Reference Page](https://docs.controlplane.com/reference/workload#lifecycle).
 
 <a id="nestedblock--container--ports"></a>
- ### `container.ports`
+
+### `container.ports`
 
 Required:
 
@@ -85,7 +77,8 @@
 - **number** (String) Port to expose.
 
 <a id="nestedblock--container--liveness_probe"></a>
- ### `container.liveness_probe`
+
+### `container.liveness_probe`
 
 Optional:
 
@@ -100,14 +93,16 @@
 - **tcp_socket** (Block List, Max: 1) ([see below](#nestedblock--container--liveness_probe--tcp_socket)).
 
 <a id="nestedblock--container--liveness_probe--exec"></a>
- ### `container.liveness_probe.exec`
+
+### `container.liveness_probe.exec`
 
 Required:
 
 - **command** (List of Strings, Min: 1) List of commands to execute.
 
 <a id="nestedblock--container--liveness_probe--http_get"></a>
- ### `container.liveness_probe.http_get`
+
+### `container.liveness_probe.http_get`
 
 Optional:
 
@@ -117,7 +112,8 @@
 - **scheme** (String) HTTP Scheme. Valid values: "HTTP", "HTTPS". Default: "HTTP".
 
 <a id="nestedblock--container--liveness_probe--tcp_socket"></a>
- ### `container.liveness_probe.tcp_socket`
+
+### `container.liveness_probe.tcp_socket`
 
 Optional:
 
@@ -187,7 +183,8 @@
 - **port** (Number) Port from container emitting custom metrics
 
 <a id="nestedblock--container--lifecycle"></a>
- ### `container.lifecycle`
+
+### `container.lifecycle`
 
 Optional:
 
@@ -195,21 +192,24 @@
 - **preStop** (Block List, Max: 1) ([see below](#nestedblock--container--lifecycle--spec)).
 
 <a id="nestedblock--container--lifecycle--spec"></a>
- ### `container.lifecycle.spec`
+
+### `container.lifecycle.spec`
 
 Optional:
 
 - **exec** (Block List, Max: 1) ([see below](#nestedblock--container--lifecycle--spec--exec)).
 
 <a id="nestedblock--container--lifecycle--spec--exec"></a>
- ### `container.lifecycle.spec.exec`
+
+### `container.lifecycle.spec.exec`
 
 Required:
 
 - **command** (List of Strings, Min: 1) List of commands to execute.
 
 <a id="nestedblock--firewall_spec"></a>
- ### `firewall_spec`
+
+### `firewall_spec`
 
 Control of inbound and outbound access to the workload for external (public) and internal (service to service) traffic. Access is restricted by default.
 
@@ -219,7 +219,8 @@
 - **internal** (Block List, Max: 1) ([see below](#nestedblock--firewall_spec--internal)).
 
 <a id="nestedblock--firewall_spec--external"></a>
- ### `firewall_spec.external`
+
+### `firewall_spec.external`
 
 Optional:
 
@@ -228,7 +229,8 @@
 - **outbound_allow_cidr** (List of String) The list of ipv4/ipv6 addresses or cidr blocks that this workload is allowed reach. No outbound access is allowed by default. Specify '0.0.0.0/0' to allow outbound access to the public internet.
 
 <a id="nestedblock--firewall_spec--internal"></a>
- ### `firewall_spec.internal`
+
+### `firewall_spec.internal`
 
 The internal firewall is used to control access between workloads.
 
@@ -244,7 +246,8 @@
 - **inbound_allow_workload** (List of String) A list of specific workloads which are allowed to access this workload internally. This list is only used if the 'inboundAllowType' is set to 'workload-list'.
 
 <a id="nestedblock--options"></a>
- ### `options`
+
+### `options`
 
 Optional:
 
@@ -254,15 +257,16 @@
 - **debug** (Boolean) Debug mode. Default: `false`
 - **suspend** (Boolean) Workload suspend. Default: `false`
 
-- **location** (String) Valid only for `local_options`. Local options override for a specific location.
+- **location** (String) Valid only for `local_options`. Override options for a specific location.
 
 <a id="nestedblock--options--autoscaling"></a>
- ### `options.autoscaling`
-
-Optional:
-
-- **metric** (String) Valid values: `concurrency`, `cpu`, `rps`. Default: `concurrency`.
-- **target** (Number) Control Plane will scale the number of replicas for this deployment up/down in order to be as close as possible to the target metric across all replicas of a deployment. Min: `0`. Max: `20000`. Default: `100`.
+
+### `options.autoscaling`
+
+Optional:
+
+- **metric** (String) Valid values: `concurrency`, `cpu`, `latency`, or `rps`.
+- **target** (Number) Control Plane will scale the number of replicas for this deployment up/down in order to be as close as possible to the target metric across all replicas of a deployment. Min: `0`. Max: `20000`. Default: `95`.
 - **max_scale** (Number) The maximum allowed number of replicas. Min: `0`. Default `5`.
 - **min_scale** (Number) The minimum allowed number of replicas. Control Plane can scale the workload down to 0 when there is no traffic and scale up immediately to fulfill new requests. Min: `0`. Max: `max_scale`. Default `1`.
 - **scale_to_zero_delay** (Number) The amount of time (in seconds) with no requests received before a workload is scaled to 0. Min: `30`. Max: `3600`. Default: `300`.
@@ -285,8 +289,17 @@
 - **restart_policy** (String) Either 'OnFailure' or 'Never'. This determines what Control Plane will do when a job instance fails. Enum: [ OnFailure, Never ] Default: `Never`
 - **active_deadline_seconds** (Number) The maximum number of seconds Control Plane will wait for the job to complete. If a job does not succeed or fail in the allotted time, Control Plane will stop the job, moving it into the Removed status.
 
+## Outputs
+
+The following attributes are exported:
+
+- **cpln_id** (String) ID, in GUID format, of the Workload.
+- **self_link** (String) Full link to this resource. Can be referenced by other resources.
+- **status** (List of Object) ([see below](#nestedatt--status)).
+
 <a id="nestedatt--status"></a>
- ### `status`
+
+### `status`
 
 Status of the workload.
 
@@ -298,7 +311,8 @@
 - **parent_id** (String) ID of the parent object.
 
 <a id="nestedobjatt--status--health_check"></a>
- ### `status.health_check`
+
+### `status.health_check`
 
 Current health status.
 
@@ -311,14 +325,6 @@
 - **message** (String) Current health status for the associated workload.
 - **success** (Boolean) Success boolean for the associated workload.
 - **successes** (Number) Success integer for the associated workload.
-
-## Outputs
-
-The following attributes are exported:
-
-- **cpln_id** (String) ID, in GUID format, of the Workload.
-- **self_link** (String) Full link to this resource. Can be referenced by other resources.
-- **status** (List of Object) ([see below](#nestedatt--status)).
 
 ## Example Usage - Serverless
 
@@ -431,7 +437,7 @@
         }
       }
     }
-    
+
     volume {
       uri  = "s3://bucket"
       path = "/s3"
