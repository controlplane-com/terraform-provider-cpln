--- conflicted
+++ resolved
@@ -60,25 +60,4 @@
 terraform import cpln_location.RESOURCE_NAME LOCATION_NAME
 ```
 
-<<<<<<< HEAD
-    tags = {
-        "cpln/city"      = "Frankfurt"
-        "cpln/continent" = "Europe"
-        "cpln/country"   = "Germany"
-    }
-}
-```
-
-## Import Syntax
-
-The `terraform import` command is used to bring existing infrastructure resources, created outside of Terraform, into the Terraform state file, enabling their management through Terraform going forward.
-
-To update a statefile with an existing location resource, execute the following import command:
-
-```terraform
-terraform import cpln_location.RESOURCE_NAME LOCATION_NAME
-```
-
-=======
->>>>>>> 2ac3b3a6
 -> 1. Substitute RESOURCE_NAME with the same string that is defined in the HCL file.<br/>2. Substitute LOCATION_NAME with the corresponding location name defined in the resource.