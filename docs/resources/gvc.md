--- conflicted
+++ resolved
@@ -21,10 +21,6 @@
 - **tags** (Map of String) Key-value map of resource tags.
 - **domain** (String) Custom domain name used by associated workloads.
 - **pull_secrets** (List of String) A list of [pull secret](https://docs.controlplane.com/reference/gvc#pull-secrets) names used to authenticate to any private image repository referenced by Workloads within the GVC.
-<<<<<<< HEAD
-=======
-- **tags** (Map of String) Key-value map of resource tags.
->>>>>>> 17813d02
 - **env** (Array of Name-Value Pair) Key-value array of resource env variables.
 - **lightstep_tracing** (Block List, Max: 1) ([see below](#nestedblock--lightstep_tracing)).
 
@@ -42,6 +38,7 @@
 - **credentials** (String) Full link to referenced Opaque Secret.
 
 ~> **Note** The workload that the endpoint is pointing to must have the tag `cpln/tracingDisabled` set to `true`.
+
 
 ## Outputs
 
