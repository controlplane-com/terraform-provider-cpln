# Terraform Provider for Control Plane

## Prerequisites:

1. [Control Plane CLI](https://docs.controlplane.com/reference/cli#command-line-interface)
2. [Terraform CLI](https://www.terraform.io/downloads.html)
3. [Go](https://golang.org/doc/install)

## Installation

Install `terraform-provider` locally.

- From a path under '${GOPATH}', clone the provider code:

```
git clone https://github.com/controlplane-com/terraform-provider-cpln.git
```

- cd into the cloned direction and install using make (Default OS Architecture is linux_amd64):

```
cd terraform-provider
make install

For macOS (Apple Silicion):
make install OS_ARCH=darwin_arm64

For macOS:
make install OS_ARCH=darwin_amd64
```

The provider is installed under the `~/.terraform.d/plugins/` directory.

### Alternative Local Execution of the Provider

Considering the provider is installed at path below after running the `make install` command:

```
/Users/<username>/.terraform.d/plugins/controlplane.com/com/cpln/1.0.10/darwin_arm64
```

Add a `.terraform.rc` file on root with the contents below

```
provider_installation {
  filesystem_mirror {
    path    = "/Users/<username>/.terraform.d/plugins"
  }
  direct {
    exclude = ["terraform.local/*/*"]
  }
}
```

Then change the `required_provider` source to `controlplane.com/com/cpln` within `main.tf`

Init Terraform project with the local provider now by running `terraform init`

You should see the warning below if it succeeded:

```
Warning: Incomplete lock file information for providers

Due to your customized provider installation methods, Terraform was forced to
calculate lock file checksums locally for the following providers:
   - controlplane.com/com/cpln
```

### Debugging

When debugging, create the file at `.vscode/launch.json` by copying and editing it from the `launch.json.example` file.

## Examples

See the [HCL](https://www.terraform.io/docs/configuration/syntax.html) examples within the `/examples` directory.

## Example Usage

```
$ cd examples

Edit main.tf file.
$ vim main.tf

Update the 'org' variable within the 'Provider' configuration with a valid organization you are authorized to modify.

Login To Control Plane via the CLI
$ cpln login

```

Login to test environment:

cpln profile update default --login --endpoint https://api.test.cpln.io

Note: In provider section, the endpoint for test is `https://api.test.cpln.io`.

```

Initialize Terraform
$ terraform init

Create the infrastructure declared in the HCL (enter a valid organization name)
$ terraform apply -var 'org=ENTER-VALID-ORG'

Remove infrastructure
$ terraform destroy -var 'org=ENTER-VALID-ORG'
```

## Testing

Edit the `provider_test.go` file. Update the provider config on line 53 with a valid organization you are authorized to modify.

### [Unit Tests](https://www.terraform.io/docs/extend/testing/unit-testing.html)

```
$ make test
```

### [Acceptance Tests](https://www.terraform.io/docs/extend/testing/acceptance-tests/index.html)

```
$ make testacc
```

## Control Plane CLI Helper Notes:

1. Creating a new service account

```
    a) Create service account:
        'cpln serviceaccount create --name <service_account_name> --org <organization_name>'

    b) Edit group:
        'cpln group edit superusers --org <organization_name>'

        Using the editor, add the service account to the memberLinks element using the format:
        '/org/<organziation_name>/serviceaccount/<service_account_name>'

    c) Add key to service account:
        'cpln serviceaccount add-key <service_account_name> --org <organization_name> --description <key_description>'

    d) Create a profile with the token output from step c:
        'cpln profile create <profile_name> --token <token>'
```

2. To obtain a valid access token via the Control Plane CLI:

```
    a) Using the default profile:
        'cpln profile token'
        OR
        'cpln profile token default'

    b) Using a created profile:
        'cpln profile token <profile_name>'
```

3. Misc WSL Commands

```
    a) Allow WSL network through Windows Firewall:
        New-NetFirewallRule -DisplayName "WSL" -Direction Inbound  -InterfaceAlias "vEthernet (WSL)"  -Action Allow

```

## Terraform Documentation Helper Links

1. [Provider Documentation](https://www.terraform.io/docs/registry/providers/docs.html)
2. [Document Preview](https://registry.terraform.io/tools/doc-preview)

## Generate Reference Doc

1. Run the script `cpln_docs.sh` within the /scripts directory.
2. Copy the `terraform_reference.mdx` file to the directory `/pages/terraform` in the documentation project.

## Compress Commands

1. Run `make release`
2. Plugins will be in /bin directory
3. Use commands below to compress (update version)

macOS

```
tar -cvzf terraform-provider-cpln_1.0.0_darwin_amd64.tgz terraform-provider-cpln_1.0.0_darwin_amd64
```

macOS (Apple Silicon)

```
tar -cvzf terraform-provider-cpln_1.0.0_darwin_amd64.tgz terraform-provider-cpln_1.0.0_darwin_arm64
```

Linux

```
tar -cvzf terraform-provider-cpln_1.0.0_linux_amd64.tgz terraform-provider-cpln_1.0.0_linux_amd64
```

Windows

```
tar -cvzf terraform-provider-cpln_1.0.0_windows_amd64.zip terraform-provider-cpln_1.0.0_windows_amd64.exe
```

## Terraform Registry Publishing

- https://www.terraform.io/registry/providers/publishing
- git tag vX.X.X
- git push origin vX.X.X

## Notes

- Needed to add CGO_ENABLED=0 for linux build when running within an alpine image. See: https://github.com/Mastercard/terraform-provider-restapi/issues/65

- CLI Config File: https://www.terraform.io/docs/cli/config/config-file.html

## Notes for Developing New Features

- Update item schema under internal/provider/client/<item>.go (Needs to follow data-service api structure)
- Update item's Terraform resource schema under "internal/provider/resource\_<item>.go"
- Update ResourceCreate Context
- Update ResourceRead Context
- Update ResourceUpdate Context
- Update ResourceDelete Context (If needed)
- Update/Add Terraform resource test
- Update dataSource of the item
- Update resource example
- Update resource documentation

### Notes

- Flatten methods transform api object to terraform resource

## Version Info

- v1.0.2 - Publish To Terraform Registry.
- v1.0.3 - Update docs.
- v1.0.4 - Add standard workload type.
- v1.0.5 - Add Org External Logging.
- v1.0.7 - Add Org/Gvc Tracing (lightstep).
- v1.0.8 - Add Gvc Data Source.
- v1.0.9 - Only remove certain `cpln/*` server generated tags. Increase max containers.
- v1.0.10 - Add Location / Locations Data Source.
- v1.0.11 - Fix issue with secrets having json types. Remove built-in server generated secret tags.
- v1.0.12 - Update GitHub Action.
- v1.0.121 - HotFix for removal of workload option spot property.
- v1.0.122 - HotFix for new and missing workload properties.
- v1.0.123 - Updates for -refresh-only flag.
- v1.0.13 - Add workload lifecycle hooks (post start / pre stor). Add GVC Environment Variables. Add workload suspend.
- v1.1.0 - Update to Go 1.1.8 and Terraform SDK 2.25.0. Add workload lifecycle hooks (post start / pre stor). Add GVC Environment Variables. Add workload suspend.
- v1.1.1 - Add identity manager to group.
- v1.1.2 - Added `NATS Account` secret. Added NGS cloud account. Added NGS cloud access policy. Sync'ed GVC schema (env will be returned). Added GCP service account name and roles output to cloud account. Added elastic logging to org external logging. Added audit context resource. Added native network resources.
- v1.1.3 - Fixed issue with identity and workload policies. 'gvc' property now required for those policy kinds.
- v1.1.4 - Added domain and domain route.
- v1.1.5 - Updated Terraform SDK to v2.26.1. Added CRON job workload type. Add workload rollout and security options. Add disabled scaling strategy. Add GVC load balancer. Add workload support dynamic tags.
<<<<<<< HEAD
- v1.1.6 - Added volume sets.
=======
- v1.1.6 - Added volume sets. Added GPU to workload.
>>>>>>> a51340ff
<|MERGE_RESOLUTION|>--- conflicted
+++ resolved
@@ -1,262 +1,258 @@
-# Terraform Provider for Control Plane
-
-## Prerequisites:
-
-1. [Control Plane CLI](https://docs.controlplane.com/reference/cli#command-line-interface)
-2. [Terraform CLI](https://www.terraform.io/downloads.html)
-3. [Go](https://golang.org/doc/install)
-
-## Installation
-
-Install `terraform-provider` locally.
-
-- From a path under '${GOPATH}', clone the provider code:
-
-```
-git clone https://github.com/controlplane-com/terraform-provider-cpln.git
-```
-
-- cd into the cloned direction and install using make (Default OS Architecture is linux_amd64):
-
-```
-cd terraform-provider
-make install
-
-For macOS (Apple Silicion):
-make install OS_ARCH=darwin_arm64
-
-For macOS:
-make install OS_ARCH=darwin_amd64
-```
-
-The provider is installed under the `~/.terraform.d/plugins/` directory.
-
-### Alternative Local Execution of the Provider
-
-Considering the provider is installed at path below after running the `make install` command:
-
-```
-/Users/<username>/.terraform.d/plugins/controlplane.com/com/cpln/1.0.10/darwin_arm64
-```
-
-Add a `.terraform.rc` file on root with the contents below
-
-```
-provider_installation {
-  filesystem_mirror {
-    path    = "/Users/<username>/.terraform.d/plugins"
-  }
-  direct {
-    exclude = ["terraform.local/*/*"]
-  }
-}
-```
-
-Then change the `required_provider` source to `controlplane.com/com/cpln` within `main.tf`
-
-Init Terraform project with the local provider now by running `terraform init`
-
-You should see the warning below if it succeeded:
-
-```
-Warning: Incomplete lock file information for providers
-
-Due to your customized provider installation methods, Terraform was forced to
-calculate lock file checksums locally for the following providers:
-   - controlplane.com/com/cpln
-```
-
-### Debugging
-
-When debugging, create the file at `.vscode/launch.json` by copying and editing it from the `launch.json.example` file.
-
-## Examples
-
-See the [HCL](https://www.terraform.io/docs/configuration/syntax.html) examples within the `/examples` directory.
-
-## Example Usage
-
-```
-$ cd examples
-
-Edit main.tf file.
-$ vim main.tf
-
-Update the 'org' variable within the 'Provider' configuration with a valid organization you are authorized to modify.
-
-Login To Control Plane via the CLI
-$ cpln login
-
-```
-
-Login to test environment:
-
-cpln profile update default --login --endpoint https://api.test.cpln.io
-
-Note: In provider section, the endpoint for test is `https://api.test.cpln.io`.
-
-```
-
-Initialize Terraform
-$ terraform init
-
-Create the infrastructure declared in the HCL (enter a valid organization name)
-$ terraform apply -var 'org=ENTER-VALID-ORG'
-
-Remove infrastructure
-$ terraform destroy -var 'org=ENTER-VALID-ORG'
-```
-
-## Testing
-
-Edit the `provider_test.go` file. Update the provider config on line 53 with a valid organization you are authorized to modify.
-
-### [Unit Tests](https://www.terraform.io/docs/extend/testing/unit-testing.html)
-
-```
-$ make test
-```
-
-### [Acceptance Tests](https://www.terraform.io/docs/extend/testing/acceptance-tests/index.html)
-
-```
-$ make testacc
-```
-
-## Control Plane CLI Helper Notes:
-
-1. Creating a new service account
-
-```
-    a) Create service account:
-        'cpln serviceaccount create --name <service_account_name> --org <organization_name>'
-
-    b) Edit group:
-        'cpln group edit superusers --org <organization_name>'
-
-        Using the editor, add the service account to the memberLinks element using the format:
-        '/org/<organziation_name>/serviceaccount/<service_account_name>'
-
-    c) Add key to service account:
-        'cpln serviceaccount add-key <service_account_name> --org <organization_name> --description <key_description>'
-
-    d) Create a profile with the token output from step c:
-        'cpln profile create <profile_name> --token <token>'
-```
-
-2. To obtain a valid access token via the Control Plane CLI:
-
-```
-    a) Using the default profile:
-        'cpln profile token'
-        OR
-        'cpln profile token default'
-
-    b) Using a created profile:
-        'cpln profile token <profile_name>'
-```
-
-3. Misc WSL Commands
-
-```
-    a) Allow WSL network through Windows Firewall:
-        New-NetFirewallRule -DisplayName "WSL" -Direction Inbound  -InterfaceAlias "vEthernet (WSL)"  -Action Allow
-
-```
-
-## Terraform Documentation Helper Links
-
-1. [Provider Documentation](https://www.terraform.io/docs/registry/providers/docs.html)
-2. [Document Preview](https://registry.terraform.io/tools/doc-preview)
-
-## Generate Reference Doc
-
-1. Run the script `cpln_docs.sh` within the /scripts directory.
-2. Copy the `terraform_reference.mdx` file to the directory `/pages/terraform` in the documentation project.
-
-## Compress Commands
-
-1. Run `make release`
-2. Plugins will be in /bin directory
-3. Use commands below to compress (update version)
-
-macOS
-
-```
-tar -cvzf terraform-provider-cpln_1.0.0_darwin_amd64.tgz terraform-provider-cpln_1.0.0_darwin_amd64
-```
-
-macOS (Apple Silicon)
-
-```
-tar -cvzf terraform-provider-cpln_1.0.0_darwin_amd64.tgz terraform-provider-cpln_1.0.0_darwin_arm64
-```
-
-Linux
-
-```
-tar -cvzf terraform-provider-cpln_1.0.0_linux_amd64.tgz terraform-provider-cpln_1.0.0_linux_amd64
-```
-
-Windows
-
-```
-tar -cvzf terraform-provider-cpln_1.0.0_windows_amd64.zip terraform-provider-cpln_1.0.0_windows_amd64.exe
-```
-
-## Terraform Registry Publishing
-
-- https://www.terraform.io/registry/providers/publishing
-- git tag vX.X.X
-- git push origin vX.X.X
-
-## Notes
-
-- Needed to add CGO_ENABLED=0 for linux build when running within an alpine image. See: https://github.com/Mastercard/terraform-provider-restapi/issues/65
-
-- CLI Config File: https://www.terraform.io/docs/cli/config/config-file.html
-
-## Notes for Developing New Features
-
-- Update item schema under internal/provider/client/<item>.go (Needs to follow data-service api structure)
-- Update item's Terraform resource schema under "internal/provider/resource\_<item>.go"
-- Update ResourceCreate Context
-- Update ResourceRead Context
-- Update ResourceUpdate Context
-- Update ResourceDelete Context (If needed)
-- Update/Add Terraform resource test
-- Update dataSource of the item
-- Update resource example
-- Update resource documentation
-
-### Notes
-
-- Flatten methods transform api object to terraform resource
-
-## Version Info
-
-- v1.0.2 - Publish To Terraform Registry.
-- v1.0.3 - Update docs.
-- v1.0.4 - Add standard workload type.
-- v1.0.5 - Add Org External Logging.
-- v1.0.7 - Add Org/Gvc Tracing (lightstep).
-- v1.0.8 - Add Gvc Data Source.
-- v1.0.9 - Only remove certain `cpln/*` server generated tags. Increase max containers.
-- v1.0.10 - Add Location / Locations Data Source.
-- v1.0.11 - Fix issue with secrets having json types. Remove built-in server generated secret tags.
-- v1.0.12 - Update GitHub Action.
-- v1.0.121 - HotFix for removal of workload option spot property.
-- v1.0.122 - HotFix for new and missing workload properties.
-- v1.0.123 - Updates for -refresh-only flag.
-- v1.0.13 - Add workload lifecycle hooks (post start / pre stor). Add GVC Environment Variables. Add workload suspend.
-- v1.1.0 - Update to Go 1.1.8 and Terraform SDK 2.25.0. Add workload lifecycle hooks (post start / pre stor). Add GVC Environment Variables. Add workload suspend.
-- v1.1.1 - Add identity manager to group.
-- v1.1.2 - Added `NATS Account` secret. Added NGS cloud account. Added NGS cloud access policy. Sync'ed GVC schema (env will be returned). Added GCP service account name and roles output to cloud account. Added elastic logging to org external logging. Added audit context resource. Added native network resources.
-- v1.1.3 - Fixed issue with identity and workload policies. 'gvc' property now required for those policy kinds.
-- v1.1.4 - Added domain and domain route.
-- v1.1.5 - Updated Terraform SDK to v2.26.1. Added CRON job workload type. Add workload rollout and security options. Add disabled scaling strategy. Add GVC load balancer. Add workload support dynamic tags.
-<<<<<<< HEAD
-- v1.1.6 - Added volume sets.
-=======
-- v1.1.6 - Added volume sets. Added GPU to workload.
->>>>>>> a51340ff
+# Terraform Provider for Control Plane
+
+## Prerequisites:
+
+1. [Control Plane CLI](https://docs.controlplane.com/reference/cli#command-line-interface)
+2. [Terraform CLI](https://www.terraform.io/downloads.html)
+3. [Go](https://golang.org/doc/install)
+
+## Installation
+
+Install `terraform-provider` locally.
+
+- From a path under '${GOPATH}', clone the provider code:
+
+```
+git clone https://github.com/controlplane-com/terraform-provider-cpln.git
+```
+
+- cd into the cloned direction and install using make (Default OS Architecture is linux_amd64):
+
+```
+cd terraform-provider
+make install
+
+For macOS (Apple Silicion):
+make install OS_ARCH=darwin_arm64
+
+For macOS:
+make install OS_ARCH=darwin_amd64
+```
+
+The provider is installed under the `~/.terraform.d/plugins/` directory.
+
+### Alternative Local Execution of the Provider
+
+Considering the provider is installed at path below after running the `make install` command:
+
+```
+/Users/<username>/.terraform.d/plugins/controlplane.com/com/cpln/1.0.10/darwin_arm64
+```
+
+Add a `.terraform.rc` file on root with the contents below
+
+```
+provider_installation {
+  filesystem_mirror {
+    path    = "/Users/<username>/.terraform.d/plugins"
+  }
+  direct {
+    exclude = ["terraform.local/*/*"]
+  }
+}
+```
+
+Then change the `required_provider` source to `controlplane.com/com/cpln` within `main.tf`
+
+Init Terraform project with the local provider now by running `terraform init`
+
+You should see the warning below if it succeeded:
+
+```
+Warning: Incomplete lock file information for providers
+
+Due to your customized provider installation methods, Terraform was forced to
+calculate lock file checksums locally for the following providers:
+   - controlplane.com/com/cpln
+```
+
+### Debugging
+
+When debugging, create the file at `.vscode/launch.json` by copying and editing it from the `launch.json.example` file.
+
+## Examples
+
+See the [HCL](https://www.terraform.io/docs/configuration/syntax.html) examples within the `/examples` directory.
+
+## Example Usage
+
+```
+$ cd examples
+
+Edit main.tf file.
+$ vim main.tf
+
+Update the 'org' variable within the 'Provider' configuration with a valid organization you are authorized to modify.
+
+Login To Control Plane via the CLI
+$ cpln login
+
+```
+
+Login to test environment:
+
+cpln profile update default --login --endpoint https://api.test.cpln.io
+
+Note: In provider section, the endpoint for test is `https://api.test.cpln.io`.
+
+```
+
+Initialize Terraform
+$ terraform init
+
+Create the infrastructure declared in the HCL (enter a valid organization name)
+$ terraform apply -var 'org=ENTER-VALID-ORG'
+
+Remove infrastructure
+$ terraform destroy -var 'org=ENTER-VALID-ORG'
+```
+
+## Testing
+
+Edit the `provider_test.go` file. Update the provider config on line 53 with a valid organization you are authorized to modify.
+
+### [Unit Tests](https://www.terraform.io/docs/extend/testing/unit-testing.html)
+
+```
+$ make test
+```
+
+### [Acceptance Tests](https://www.terraform.io/docs/extend/testing/acceptance-tests/index.html)
+
+```
+$ make testacc
+```
+
+## Control Plane CLI Helper Notes:
+
+1. Creating a new service account
+
+```
+    a) Create service account:
+        'cpln serviceaccount create --name <service_account_name> --org <organization_name>'
+
+    b) Edit group:
+        'cpln group edit superusers --org <organization_name>'
+
+        Using the editor, add the service account to the memberLinks element using the format:
+        '/org/<organziation_name>/serviceaccount/<service_account_name>'
+
+    c) Add key to service account:
+        'cpln serviceaccount add-key <service_account_name> --org <organization_name> --description <key_description>'
+
+    d) Create a profile with the token output from step c:
+        'cpln profile create <profile_name> --token <token>'
+```
+
+2. To obtain a valid access token via the Control Plane CLI:
+
+```
+    a) Using the default profile:
+        'cpln profile token'
+        OR
+        'cpln profile token default'
+
+    b) Using a created profile:
+        'cpln profile token <profile_name>'
+```
+
+3. Misc WSL Commands
+
+```
+    a) Allow WSL network through Windows Firewall:
+        New-NetFirewallRule -DisplayName "WSL" -Direction Inbound  -InterfaceAlias "vEthernet (WSL)"  -Action Allow
+
+```
+
+## Terraform Documentation Helper Links
+
+1. [Provider Documentation](https://www.terraform.io/docs/registry/providers/docs.html)
+2. [Document Preview](https://registry.terraform.io/tools/doc-preview)
+
+## Generate Reference Doc
+
+1. Run the script `cpln_docs.sh` within the /scripts directory.
+2. Copy the `terraform_reference.mdx` file to the directory `/pages/terraform` in the documentation project.
+
+## Compress Commands
+
+1. Run `make release`
+2. Plugins will be in /bin directory
+3. Use commands below to compress (update version)
+
+macOS
+
+```
+tar -cvzf terraform-provider-cpln_1.0.0_darwin_amd64.tgz terraform-provider-cpln_1.0.0_darwin_amd64
+```
+
+macOS (Apple Silicon)
+
+```
+tar -cvzf terraform-provider-cpln_1.0.0_darwin_amd64.tgz terraform-provider-cpln_1.0.0_darwin_arm64
+```
+
+Linux
+
+```
+tar -cvzf terraform-provider-cpln_1.0.0_linux_amd64.tgz terraform-provider-cpln_1.0.0_linux_amd64
+```
+
+Windows
+
+```
+tar -cvzf terraform-provider-cpln_1.0.0_windows_amd64.zip terraform-provider-cpln_1.0.0_windows_amd64.exe
+```
+
+## Terraform Registry Publishing
+
+- https://www.terraform.io/registry/providers/publishing
+- git tag vX.X.X
+- git push origin vX.X.X
+
+## Notes
+
+- Needed to add CGO_ENABLED=0 for linux build when running within an alpine image. See: https://github.com/Mastercard/terraform-provider-restapi/issues/65
+
+- CLI Config File: https://www.terraform.io/docs/cli/config/config-file.html
+
+## Notes for Developing New Features
+
+- Update item schema under internal/provider/client/<item>.go (Needs to follow data-service api structure)
+- Update item's Terraform resource schema under "internal/provider/resource\_<item>.go"
+- Update ResourceCreate Context
+- Update ResourceRead Context
+- Update ResourceUpdate Context
+- Update ResourceDelete Context (If needed)
+- Update/Add Terraform resource test
+- Update dataSource of the item
+- Update resource example
+- Update resource documentation
+
+### Notes
+
+- Flatten methods transform api object to terraform resource
+
+## Version Info
+
+- v1.0.2 - Publish To Terraform Registry.
+- v1.0.3 - Update docs.
+- v1.0.4 - Add standard workload type.
+- v1.0.5 - Add Org External Logging.
+- v1.0.7 - Add Org/Gvc Tracing (lightstep).
+- v1.0.8 - Add Gvc Data Source.
+- v1.0.9 - Only remove certain `cpln/*` server generated tags. Increase max containers.
+- v1.0.10 - Add Location / Locations Data Source.
+- v1.0.11 - Fix issue with secrets having json types. Remove built-in server generated secret tags.
+- v1.0.12 - Update GitHub Action.
+- v1.0.121 - HotFix for removal of workload option spot property.
+- v1.0.122 - HotFix for new and missing workload properties.
+- v1.0.123 - Updates for -refresh-only flag.
+- v1.0.13 - Add workload lifecycle hooks (post start / pre stor). Add GVC Environment Variables. Add workload suspend.
+- v1.1.0 - Update to Go 1.1.8 and Terraform SDK 2.25.0. Add workload lifecycle hooks (post start / pre stor). Add GVC Environment Variables. Add workload suspend.
+- v1.1.1 - Add identity manager to group.
+- v1.1.2 - Added `NATS Account` secret. Added NGS cloud account. Added NGS cloud access policy. Sync'ed GVC schema (env will be returned). Added GCP service account name and roles output to cloud account. Added elastic logging to org external logging. Added audit context resource. Added native network resources.
+- v1.1.3 - Fixed issue with identity and workload policies. 'gvc' property now required for those policy kinds.
+- v1.1.4 - Added domain and domain route.
+- v1.1.5 - Updated Terraform SDK to v2.26.1. Added CRON job workload type. Add workload rollout and security options. Add disabled scaling strategy. Add GVC load balancer. Add workload support dynamic tags.
+- v1.1.6 - Added volume sets. Added GPU to workload.