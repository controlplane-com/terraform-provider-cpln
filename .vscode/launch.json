--- conflicted
+++ resolved
@@ -20,11 +20,7 @@
       "args": [
         //
         "-test.run",
-<<<<<<< HEAD
-        "TestAccControlPlaneDataSourceWorkload_basic",
-=======
         "TestAccControlPlaneMk8s_basic",
->>>>>>> a2b9e41d
         "-test.v"
       ]
     }
