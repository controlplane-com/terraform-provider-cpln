{
  // Use IntelliSense to learn about possible attributes.
  // Hover to view descriptions of existing attributes.
  // For more information, visit: https://go.microsoft.com/fwlink/?linkid=830387
  "version": "0.2.0",
  "configurations": [
    {
      "name": "Launch",
      "type": "go",
      "request": "launch",
      "mode": "auto",
      "program": "${fileDirname}",
      // "program": "${file}",
      "env": {
        // "TF_LOG": "TRACE",
        // "TF_LOG_PATH": "./terraform-provider-cpln-log.txt",
        "TF_ACC": "1",
        // "VALIDATE_DOMAINS": false,
        "CPLN_ENDPOINT": "https://api.test.cpln.io",
        "CPLN_PROFILE": "terraform",
        // "CPLN_PROFILE": "default",
        "GOOGLE_APPLICATION_CREDENTIALS": "/home/eric/cpln-test-ed241af8c626.json",
        "GOOGLE_PROJECT": "cpln-test",
        "CPLN_ORG": "terraform-test-org",
        "CPLN_REFRESH_TOKEN": ""
      },
<<<<<<< HEAD
      "args": ["-test.run", "TestAccControlPlaneDomainRoute_basic", "-test.v"]
=======
      "args": ["-test.run", "TestAccControlPlaneCustomLocation_basic", "-test.v"]
>>>>>>> 9de9bda8
    }
  ]
}<|MERGE_RESOLUTION|>--- conflicted
+++ resolved
@@ -24,11 +24,7 @@
         "CPLN_ORG": "terraform-test-org",
         "CPLN_REFRESH_TOKEN": ""
       },
-<<<<<<< HEAD
-      "args": ["-test.run", "TestAccControlPlaneDomainRoute_basic", "-test.v"]
-=======
       "args": ["-test.run", "TestAccControlPlaneCustomLocation_basic", "-test.v"]
->>>>>>> 9de9bda8
     }
   ]
 }